{-# LANGUAGE DeriveFunctor, FlexibleInstances, FunctionalDependencies, MultiParamTypeClasses, OverloadedStrings, PatternSynonyms, ViewPatterns #-}
module Lang.Crucible.Syntax.SExpr (pattern A, pattern L, pattern (:::), Syntax, unSyntax, Syntactic(..),  Parser, syntaxPos, withPosFrom, sexp, identifier, toText, PrintRules(..), PrintStyle(..)) where

import Data.Char (isDigit, isLetter)
import Data.Monoid
import Data.Text (Text)
import qualified Data.Text as T
import Data.Void
import What4.ProgramLoc as C



import Text.Megaparsec as MP
import Text.Megaparsec.Char
import qualified Text.Megaparsec.Char.Lexer as L
import qualified Text.PrettyPrint.ANSI.Leijen as PP

newtype Syntax a = Syntax { unSyntax :: Posd (Layer a) }
  deriving (Show, Functor)

syntaxPos :: Syntax a -> Position
syntaxPos (Syntax (Posd p _)) = p

withPosFrom :: Syntax a -> b -> Posd b
withPosFrom stx x = Posd (syntaxPos stx) x

class Syntactic a b | a -> b where
  syntaxE :: a -> Layer b

instance Syntactic (Layer a) a where
  syntaxE = id

instance Syntactic (Syntax a) a where
  syntaxE (Syntax (Posd _ e)) = e

pattern A :: Syntactic a b => b -> a
pattern A x <- (syntaxE -> Atom x)

pattern L :: Syntactic a b => [Syntax b] -> a
pattern L xs <- (syntaxE -> List xs)


pattern (:::) :: Syntactic a b => Syntax b -> [Syntax b] -> a
pattern x ::: xs <- (syntaxE -> List (x : xs))

data Layer a = List [Syntax a] | Atom a
  deriving (Show, Functor)


type Parser = Parsec Void Text


skip :: Parser ()
skip = L.space space1 lineComment blockComment
  where lineComment = L.skipLineComment ";"
        blockComment = L.skipBlockComment "#|" "|#"

lexeme :: Parser a -> Parser a
lexeme = L.lexeme skip

withPos :: Parser a -> Parser (Posd a)
withPos p =
  do MP.SourcePos file line col <- getPosition
     let loc = C.SourcePos (T.pack file) (unPos line) (unPos col)
     res <- p
     return $ Posd loc res

symbol :: Text -> Parser Text
symbol = L.symbol skip

list :: Parser (Syntax a) -> Parser (Syntax a)
list p =
  do Posd loc _ <- withPos (symbol "(")
     xs <- many p
     _ <- lexeme $ symbol ")"
     return $ Syntax (Posd loc (List xs))

-- | Given a parser for atoms, parse an s-expression that contains them.
sexp :: Parser a -> Parser (Syntax a)
sexp atom =
  (Syntax . fmap Atom <$> lexeme (withPos atom)) <|>
  list (sexp atom)

identifier :: Parser Text
identifier = T.pack <$> identString
<<<<<<< HEAD
  where letterLike x = isLetter x || (elem x ("<>=+-?*/!_\\" :: [Char]))
=======
  where letterLike x = isLetter x || (elem x ("<>=+-*/!_\\?" :: [Char]))
>>>>>>> bd46df43
        nameChar x = letterLike x || isDigit x
        identString = (:) <$> satisfy letterLike <*> many (satisfy nameChar)


data PrintStyle = Special Int
newtype PrintRules a = PrintRules (a -> Maybe PrintStyle)

instance Monoid (PrintRules a) where
  mempty = PrintRules $ const Nothing
  mappend (PrintRules f) (PrintRules g) = PrintRules $ \z -> f z <|> g z



pprint :: PrintRules a -> (a -> Text) -> Syntax a -> PP.Doc
pprint rules@(PrintRules getLayout) atom stx =
  case syntaxE stx of
    Atom at -> ppAtom at
    List lst ->
      PP.parens . PP.group $
      case lst of
        [] -> PP.empty
        [x] -> pprint rules atom x
        ((syntaxE -> Atom car) : xs) ->
          case getLayout car of
            Nothing -> ppAtom car <> PP.space <> PP.align (PP.vsep $ pprint rules atom <$> xs)
            Just (Special i) ->
              let (special, rest) = splitAt i xs
              in PP.hang 2 $ PP.vsep $
                 PP.group (PP.hang 2 $ PP.vsep $ ppAtom car : (map (pprint rules atom) special)) :
                 map (pprint rules atom) rest
        xs -> PP.vsep $ pprint rules atom <$> xs

  where ppAtom = PP.text . T.unpack . atom

toText :: PrintRules a -> (a -> Text) -> Syntax a -> Text
toText rules atom stx = T.pack (PP.displayS (PP.renderSmart 0.8 80 $ pprint rules atom stx) "\n")<|MERGE_RESOLUTION|>--- conflicted
+++ resolved
@@ -83,11 +83,7 @@
 
 identifier :: Parser Text
 identifier = T.pack <$> identString
-<<<<<<< HEAD
-  where letterLike x = isLetter x || (elem x ("<>=+-?*/!_\\" :: [Char]))
-=======
   where letterLike x = isLetter x || (elem x ("<>=+-*/!_\\?" :: [Char]))
->>>>>>> bd46df43
         nameChar x = letterLike x || isDigit x
         identString = (:) <$> satisfy letterLike <*> many (satisfy nameChar)
 
