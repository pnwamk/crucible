{-# LANGUAGE LambdaCase, OverloadedStrings #-}
module Lang.Crucible.Syntax.Atoms where

import Control.Applicative

import Data.Char
import Data.Functor
import Data.Ratio
import Data.Text (Text)
import qualified Data.Text as T

import Lang.Crucible.Syntax.SExpr
import Numeric

import Text.Megaparsec as MP hiding (many, some)
import Text.Megaparsec.Char
import qualified Text.Megaparsec.Char.Lexer as L

newtype AtomName = AtomName { atomName :: Text } deriving (Eq, Ord, Show)
newtype LabelName = LabelName Text deriving (Eq, Ord, Show)
newtype RegName = RegName Text deriving (Eq, Ord, Show)
newtype FunName = FunName Text deriving (Eq, Ord, Show)


data Keyword = Defun | DefBlock
             | Registers
             | Start
             | Unpack
             | Plus | Minus | Times | Div
             | Just_ | Nothing_ | FromJust
             | AnyT | UnitT | BoolT | NatT | IntegerT | RealT | ComplexRealT | CharT | StringT
             | BitVectorT | VectorT
             | The
             | Equalp | Integerp
             | If
             | Pack
             | Not_ | And_ | Or_ | Xor_
             | Mod
             | Lt
             | StringAppend
             | VectorLit_ | VectorReplicate_ | VectorIsEmpty_ | VectorSize_
             | VectorGetEntry_ | VectorSetEntry_ | VectorCons_
             | Deref | Ref | EmptyRef
             | Jump_ | Return_ | Branch_ | MaybeBranch_ | TailCall_ | Error_ | Output_
             | Print_
             | Let | Fresh
             | SetRegister
             | Funcall
  deriving (Eq, Ord)

keywords :: [(Text, Keyword)]
keywords =
  [ ("defun" , Defun)
  , ("defblock" , DefBlock)
  , ("registers", Registers)
  , ("let", Let)
  , ("start" , Start)
  , ("unpack" , Unpack)
  , ("+" , Plus)
  , ("-" , Minus)
  , ("*" , Times)
  , ("/" , Div)
  , ("<" , Lt)
  , ("just" , Just_)
  , ("nothing" , Nothing_)
  , ("from-just" , FromJust)
  , ("the" , The)
  , ("equal?" , Equalp)
  , ("integer?" , Integerp)
  , ("Any" , AnyT)
  , ("Unit" , UnitT)
  , ("Bool" , BoolT)
  , ("Nat" , NatT)
  , ("Integer" , IntegerT)
  , ("Real" , RealT)
  , ("ComplexReal" , ComplexRealT)
  , ("Char" , CharT)
  , ("String" , StringT)
  , ("BitVector" , BitVectorT)
  , ("Vector", VectorT)
  , ("vector", VectorLit_)
  , ("vector-replicate", VectorReplicate_)
  , ("vector-empty?", VectorIsEmpty_)
  , ("vector-size", VectorSize_)
  , ("vector-get", VectorGetEntry_)
  , ("vector-set", VectorSetEntry_)
  , ("vector-cons", VectorCons_)
  , ("if" , If)
  , ("pack" , Pack)
  , ("not" , Not_)
  , ("and" , And_)
  , ("or" , Or_)
  , ("xor" , Xor_)
  , ("mod" , Mod)
  , ("fresh", Fresh)
  , ("jump" , Jump_)
  , ("return" , Return_)
  , ("branch" , Branch_)
  , ("maybe-branch" , MaybeBranch_)
  , ("tail-call" , TailCall_)
  , ("error", Error_)
  , ("output", Output_)
  , ("print" , Print_)
  , ("string-append", StringAppend)
  , ("deref", Deref)
  , ("ref", Ref)
  , ("empty-ref", EmptyRef)
  , ("set-register!", SetRegister)
  , ("funcall", Funcall)
  ]


instance Show Keyword where
  show k = case [str | (str, k') <- keywords, k == k'] of
             [] -> "UNKNOWN KW"
             (s:_) -> T.unpack s


data Atomic = Kw Keyword -- keywords are all the built-in operators and expression formers
            | Lbl LabelName -- Labels, but not the trailing colon
            | At AtomName -- Atom names (which look like Scheme symbols)
            | Rg RegName -- Registers, whose names have a leading $
            | Fn FunName -- Function names, minus the leading @
            | Int Integer
            | Rat Rational
            | Str String
            | Bool Bool
  deriving (Eq, Ord, Show)



atom :: Parser Atomic
atom =  try (Lbl . LabelName <$> (identifier) <* char ':')
    <|> kwOrAtom
    <|> Fn . FunName <$> (char '@' *> identifier)
    <|> Rg . RegName <$> (char '$' *> identifier)
    <|> try (Int . fromInteger <$> signedPrefixedNumber)
    <|> Rat <$> ((%) <$> signedPrefixedNumber <* char '/' <*> prefixedNumber)
    <|> char '#' *>  (char 't' $> Bool True <|> char 'f' $> Bool False)
<<<<<<< HEAD
    <|> Str <$> (char '"' >> manyTill L.charLiteral (char '"')) -- TODO? does this correctly handle character escapes?
  where letter = satisfy isLetter
=======

>>>>>>> 550c3c15

kwOrAtom :: Parser Atomic
kwOrAtom = do x <- identifier
              return $ maybe (At (AtomName x)) Kw (lookup x keywords)


signedPrefixedNumber :: (Eq a, Num a) => Parser a
signedPrefixedNumber =
  char '+' *> prefixedNumber <|>
  char '-' *> (negate <$> prefixedNumber) <|>
  prefixedNumber

prefixedNumber :: (Eq a, Num a) => Parser a
prefixedNumber = char '0' *> hexOrOct <|> decimal
  where decimal = fromInteger . read <$> some (satisfy isDigit <?> "decimal digit")
        hexOrOct = char 'x' *> hex <|> oct <|> return 0
        hex = reading $ readHex <$> some (satisfy (\c -> isDigit c || elem c ("abcdefABCDEF" :: String)) <?> "hex digit")
        oct = reading $ readOct <$> some (satisfy (\c -> elem c ("01234567" :: String)) <?> "octal digit")
        reading p =
          p >>=
            \case
              [(x, "")] -> pure x
              _ -> empty<|MERGE_RESOLUTION|>--- conflicted
+++ resolved
@@ -137,12 +137,10 @@
     <|> try (Int . fromInteger <$> signedPrefixedNumber)
     <|> Rat <$> ((%) <$> signedPrefixedNumber <* char '/' <*> prefixedNumber)
     <|> char '#' *>  (char 't' $> Bool True <|> char 'f' $> Bool False)
-<<<<<<< HEAD
     <|> Str <$> (char '"' >> manyTill L.charLiteral (char '"')) -- TODO? does this correctly handle character escapes?
-  where letter = satisfy isLetter
-=======
 
->>>>>>> 550c3c15
+--  where letter = satisfy isLetter
+
 
 kwOrAtom :: Parser Atomic
 kwOrAtom = do x <- identifier
