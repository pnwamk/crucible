==== Begin Simulation ====

==== Finish Simulation ====
==== Proof obligations ====
Assuming:
* in main test-data/simulator-tests/loop.cbl:10:5: nonzero start
    not (eq 0 cx@0:n)
Prove:
  nonzero
  in main at test-data/simulator-tests/loop.cbl:19:5
<<<<<<< HEAD
  not (natLe (natSum (natMul 8 cx@0:n)) 0)
=======
  boolNot (natLe (natSum 8* cx@2:n) 0)
PROVED
>>>>>>> 530fe5fe
<|MERGE_RESOLUTION|>--- conflicted
+++ resolved
@@ -8,9 +8,5 @@
 Prove:
   nonzero
   in main at test-data/simulator-tests/loop.cbl:19:5
-<<<<<<< HEAD
   not (natLe (natSum (natMul 8 cx@0:n)) 0)
-=======
-  boolNot (natLe (natSum 8* cx@2:n) 0)
-PROVED
->>>>>>> 530fe5fe
+PROVED