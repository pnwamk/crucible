------------------------------------------------------------------------
-- |
-- Module           : Lang.Crucible.Utils.CoreRewrite
-- Description      : Operations for manipulating Core CFGs
-- Copyright        : (c) Galois, Inc 2016
-- License          : BSD3
-- Maintainer       : Simon Winwood <sjw@galois.com>
-- Stability        : provisional
--
------------------------------------------------------------------------
{-# LANGUAGE FlexibleInstances #-}
{-# LANGUAGE FlexibleContexts #-}
{-# LANGUAGE InstanceSigs #-}
{-# LANGUAGE DataKinds #-}
{-# LANGUAGE PolyKinds #-}
{-# LANGUAGE GADTs #-}
{-# LANGUAGE ScopedTypeVariables #-}
{-# LANGUAGE TypeOperators #-}
{-# LANGUAGE PatternGuards #-}
{-# LANGUAGE RankNTypes #-}
{-# LANGUAGE ViewPatterns #-}

module Lang.Crucible.Utils.CoreRewrite
( annotateCFGStmts
) where

import           Control.Lens

import qualified Data.Parameterized.Context as Ctx
import           Data.Parameterized.Map (Pair(..))
import           Data.Parameterized.TraversableFC

import           Lang.Crucible.CFG.Core
import           Lang.Crucible.CFG.Extension

------------------------------------------------------------------------
-- CFG annotation


-- | This function walks through all the blocks in the CFG calling
-- @fS@ on each @Stmt@ and @fT@ on each @TermStmt@.  These functions
-- return a possible annotaition statement (which has access to the
-- result of the statement, if any) along with a context diff which
-- describes any new variables.
annotateCFGStmts ::
<<<<<<< HEAD
   TraversableFC (ExprExtension ext) =>
=======
   TraverseExt ext =>
>>>>>>> 323d7a0e
   (forall cin cout. Some (BlockID blocks) -> Ctx.Size cout -> Stmt ext cin cout -> Maybe (StmtSeq ext blocks UnitType cout))
  -- ^ This is the annotation function.  The resulting @StmtSeq@ gets
  -- spliced in after the statement so that they can inspect the
  -- result if desired.  The terminal statement is ignored.
  -> (forall ctx'. Some (BlockID blocks)  -> Ctx.Size ctx' -> TermStmt blocks ret ctx' -> Maybe (StmtSeq ext blocks UnitType ctx'))
  -- ^ As above but for the final term stmt, where the annotation will
  -- be _before_ the term stmt.
  -> CFG ext blocks ctx ret -> CFG ext blocks ctx ret
annotateCFGStmts fS fT = mapCFGBlocks (annotateBlockStmts fS fT)

mapCFGBlocks :: (forall x. Block ext blocks ret x -> Block ext blocks ret x)
             -> CFG ext blocks ctx ret -> CFG ext blocks ctx ret
mapCFGBlocks f cfg = cfg { cfgBlockMap = fmapFC f (cfgBlockMap cfg) }

annotateBlockStmts ::
  forall ext blocks ret ctx.
<<<<<<< HEAD
  TraversableFC (ExprExtension ext) =>
=======
  TraverseExt ext =>
>>>>>>> 323d7a0e
  (forall cin cout. Some (BlockID blocks) -> Ctx.Size cout -> Stmt ext cin cout -> Maybe (StmtSeq ext blocks UnitType cout))
  -- ^ This is the annotation function.  Annotation statements go
  -- after the statement so that they can inspect the result if
  -- desired.  We use Diff here over CtxEmbedding as the remainder of
  -- the statements can't use the result of the annotation function
  -> (forall ctx'. Some (BlockID blocks) -> Ctx.Size ctx' -> TermStmt blocks ret ctx' -> Maybe (StmtSeq ext blocks UnitType ctx'))
  -- ^ As above but for the final term stmt, where the annotation will
  -- be _before_ the term stmt.
  -> Block ext blocks ret ctx
  -> Block ext blocks ret ctx
annotateBlockStmts fS fT b = b & blockStmts %~ goStmts initialCtxe
  where
    initialCtxe = Ctx.identityEmbedding (Ctx.size (blockInputs b))
    goStmts :: forall ctx' ctx''. Ctx.CtxEmbedding ctx' ctx''
            -> StmtSeq ext blocks ret ctx' -> StmtSeq ext blocks ret ctx''
    goStmts ctxe (ConsStmt loc stmt rest) =
      case applyEmbeddingStmt ctxe stmt of
        Pair stmt' ctxe' ->
          case fS (Some $ blockID b) (ctxe' ^. Ctx.ctxeSize) stmt' of
            Nothing  -> ConsStmt loc stmt' (goStmts ctxe' rest)
            Just annotSeq ->
              ConsStmt loc stmt' (appendStmtSeq ctxe' annotSeq (flip goStmts rest))
    goStmts ctxe (TermStmt loc term) =
      let term' = Ctx.applyEmbedding ctxe term in
      case fT (Some $ blockID b) (ctxe ^. Ctx.ctxeSize) term' of
        Nothing -> TermStmt loc term'
        Just annotSeq ->
          -- FIXME: we could use extendContext here instead
          let restf :: forall fctx. Ctx.CtxEmbedding ctx' fctx -> StmtSeq ext blocks ret fctx
              restf ctxe'' = TermStmt loc (Ctx.applyEmbedding ctxe'' term)
          in appendStmtSeq ctxe annotSeq restf

stmtDiff :: Stmt ext ctx ctx' -> Ctx.Diff ctx ctx'
stmtDiff stmt =
  case stmt of
    SetReg {}        -> Ctx.knownDiff
    ExtendAssign{}   -> Ctx.knownDiff
    CallHandle {}    -> Ctx.knownDiff
    Print {}         -> Ctx.knownDiff
    ReadGlobal {}    -> Ctx.knownDiff
    WriteGlobal {}   -> Ctx.knownDiff
    NewRefCell {}    -> Ctx.knownDiff
    NewEmptyRefCell{}-> Ctx.knownDiff
    ReadRefCell {}   -> Ctx.knownDiff
    WriteRefCell {}  -> Ctx.knownDiff
    DropRefCell {}   -> Ctx.knownDiff
    Assert {}        -> Ctx.knownDiff

-- | This appends two @StmtSeq@, throwing away the @TermStmt@ from the first @StmtSeq@
-- It could probably be generalized to @Ctx.Diff@ instead of an embedding.
appendStmtSeq :: forall ext blocks ret ret' ctx ctx'.
                 Ctx.CtxEmbedding ctx ctx'
              -> StmtSeq ext blocks ret  ctx'
              -> (forall ctx''. Ctx.CtxEmbedding ctx ctx'' -> StmtSeq ext blocks ret' ctx'')
              -> StmtSeq ext blocks ret' ctx'
appendStmtSeq ctxe seq1 seq2f = go ctxe seq1
  where
    go :: forall ctx''.
          Ctx.CtxEmbedding ctx ctx''
          -> StmtSeq ext blocks ret ctx''
          -> StmtSeq ext blocks ret' ctx''
    go ctxe' (ConsStmt loc stmt rest) =
      -- This just throws away the new variables, which is OK as seq2
      -- can't reference them.
      let ctxe'' = Ctx.extendEmbeddingRightDiff (stmtDiff stmt) ctxe'
      in ConsStmt loc stmt (go ctxe'' rest)
    go ctxe' (TermStmt _loc _term)    = seq2f ctxe'<|MERGE_RESOLUTION|>--- conflicted
+++ resolved
@@ -43,11 +43,7 @@
 -- result of the statement, if any) along with a context diff which
 -- describes any new variables.
 annotateCFGStmts ::
-<<<<<<< HEAD
-   TraversableFC (ExprExtension ext) =>
-=======
    TraverseExt ext =>
->>>>>>> 323d7a0e
    (forall cin cout. Some (BlockID blocks) -> Ctx.Size cout -> Stmt ext cin cout -> Maybe (StmtSeq ext blocks UnitType cout))
   -- ^ This is the annotation function.  The resulting @StmtSeq@ gets
   -- spliced in after the statement so that they can inspect the
@@ -64,11 +60,7 @@
 
 annotateBlockStmts ::
   forall ext blocks ret ctx.
-<<<<<<< HEAD
-  TraversableFC (ExprExtension ext) =>
-=======
   TraverseExt ext =>
->>>>>>> 323d7a0e
   (forall cin cout. Some (BlockID blocks) -> Ctx.Size cout -> Stmt ext cin cout -> Maybe (StmtSeq ext blocks UnitType cout))
   -- ^ This is the annotation function.  Annotation statements go
   -- after the statement so that they can inspect the result if
