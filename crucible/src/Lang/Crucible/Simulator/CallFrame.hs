--- conflicted
+++ resolved
@@ -127,13 +127,8 @@
               -> CallFrame sym ext blocks ret args
 setFrameBlock (BlockID block_id) args f = f'
     where b = frameBlockMap f Ctx.! block_id
-<<<<<<< HEAD
-          ConstK pd = framePostdomMap f Ctx.! block_id
+          Const pd = framePostdomMap f Ctx.! block_id
           f' = f { _frameRegs =  args
-=======
-          Const pd = framePostdomMap f Ctx.! block_id
-          f' = f { frameRegs =  args
->>>>>>> cf64790a
                  , _frameStmts = b^.blockStmts
                  , _framePostdom  = listToMaybe pd
                  }
