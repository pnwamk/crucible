--- conflicted
+++ resolved
@@ -1100,11 +1100,6 @@
 -- | A map from function handles to their semantics.
 type FunctionBindings p sym ext = FnHandleMap (FnState p sym ext)
 
-<<<<<<< HEAD
-data ExtensionImpl sym ext
-  = ExtensionImpl
-    { extensionEval :: EvalAppFunc sym (ExprExtension ext)
-=======
 type EvalStmtFunc p sym ext =
   forall rtp blocks r ctx tp'.
     StmtExtension ext (RegEntry sym) tp' ->
@@ -1115,7 +1110,6 @@
   = ExtensionImpl
     { extensionEval :: EvalAppFunc sym (ExprExtension ext)
     , extensionExec :: EvalStmtFunc p sym ext
->>>>>>> 323d7a0e
     }
 
 ------------------------------------------------------------------------
@@ -1132,11 +1126,7 @@
                 , simHandleAllocator     :: !(HandleAllocator RealWorld)
                   -- | Handle to write messages to.
                 , printHandle            :: !Handle
-<<<<<<< HEAD
-                , extensionImpl          :: ExtensionImpl sym ext
-=======
                 , extensionImpl          :: ExtensionImpl personality sym ext
->>>>>>> 323d7a0e
                 , _functionBindings      :: !(FunctionBindings personality sym ext)
                 , _cruciblePersonality   :: !(personality sym)
                 }
@@ -1183,11 +1173,7 @@
                -> HandleAllocator RealWorld
                -> Handle -- ^ Handle to write output to
                -> FunctionBindings personality sym ext
-<<<<<<< HEAD
-               -> ExtensionImpl sym ext
-=======
                -> ExtensionImpl personality sym ext
->>>>>>> 323d7a0e
                -> personality sym
                -> SimContext personality sym ext
 initSimContext sym muxFns cfg halloc h bindings extImpl personality =
