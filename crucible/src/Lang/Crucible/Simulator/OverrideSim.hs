{-|
Copyright   : (c) Galois, Inc 2014-2016
Maintainer  : Joe Hendrix <jhendrix@galois.com>
License     : AllRightsReserved

Define the main simulation monad 'OverrideSim' and basic operations on it.
-}
{-# LANGUAGE DataKinds #-}
{-# LANGUAGE EmptyDataDecls #-}
{-# LANGUAGE FlexibleContexts #-}
{-# LANGUAGE FlexibleInstances #-}
{-# LANGUAGE GADTs #-}
{-# LANGUAGE GeneralizedNewtypeDeriving #-}
{-# LANGUAGE KindSignatures #-}
{-# LANGUAGE MultiParamTypeClasses #-}
{-# LANGUAGE PatternGuards #-}
{-# LANGUAGE RankNTypes #-}
{-# LANGUAGE ScopedTypeVariables #-}
{-# LANGUAGE StandaloneDeriving #-}
{-# LANGUAGE TypeFamilies #-}
{-# LANGUAGE TypeOperators #-}
module Lang.Crucible.Simulator.OverrideSim
  ( -- * OverrideSim
    OverrideSim(..)
  , runOverrideSim
  , Lang.Crucible.Simulator.ExecutionTree.Override
  , mkOverride
  , mkOverride'
  , initSimState
  , getContext
  , getSymInterface
  , getPathConditions
  , bindFnHandle
  , exitExecution
  , readGlobal
  , writeGlobal
  , readGlobals
  , writeGlobals
  , newRef
  , readRef
  , writeRef
  , getOverrideArgs
  , withSimContext
  , callCFG
  , callFnVal
    -- * Function bindings
  , FnBinding(..)
  , fnBindingsFromList
  , registerFnBinding
  , AnyFnBindings(..)
    -- * Intrinsic implementations
  , IntrinsicImpl
  , mkIntrinsic
  , useIntrinsic
  ) where

import           Control.Exception
import           Control.Lens
import           Control.Monad
import           Control.Monad.IO.Class
import           Control.Monad.ST
import           Control.Monad.State.Strict
import           Data.List (foldl')
import qualified Data.Parameterized.Context as Ctx
import           Data.Proxy
import           System.Exit
import           System.IO
import           System.IO.Error

import           Lang.Crucible.Analysis.Postdom
import           Lang.Crucible.Config
import           Lang.Crucible.CFG.Core
import           Lang.Crucible.CFG.Extension
import           Lang.Crucible.FunctionHandle
import           Lang.Crucible.FunctionName
import           Lang.Crucible.Simulator.CallFns
import           Lang.Crucible.Simulator.CallFrame (mkCallFrame)
import           Lang.Crucible.Simulator.ExecutionTree
import           Lang.Crucible.Simulator.Frame
import           Lang.Crucible.Simulator.GlobalState
import           Lang.Crucible.Simulator.RegMap
import           Lang.Crucible.Simulator.SimError
import           Lang.Crucible.Solver.Interface
import           Lang.Crucible.Solver.Partial
import           Lang.Crucible.Utils.MonadST
import           Lang.Crucible.Utils.MonadVerbosity
import           Lang.Crucible.Utils.StateContT

------------------------------------------------------------------------
-- OverrideSim

-- | Monad for running symbolic simulator.
--
-- Type parameters:
--
--   * 'sym'  the symbolic backend
--   * 'rtp'  global return type
--   * 'l'    frame type (CrucibleLang or OverrideLang); sometimes written 'f'
--   * 'args' local context (changes in CrucibleLang, it is the argument type for
--            the basic block, it doesn't change in OverrideLang)
--   * 'a'    the value type
--
newtype OverrideSim p sym ext rtp args ret a
      = Sim { unSim :: StateContT (SimState p sym ext rtp (OverrideLang args ret) 'Nothing)
                                  (ExecResult p sym ext rtp)
                                  IO
                                  a
            }
  deriving ( Functor
           , Applicative
           )

-- | Exit from the current execution by ignoring the continuation
--   and immediately returning an aborted execution result.
exitExecution :: IsSymInterface sym => ExitCode -> OverrideSim p sym ext rtp args r a
exitExecution ec = Sim $ StateContT $ \_c s -> do
  return $ AbortedResult (s^.stateContext) (AbortedExit ec)

returnOverrideSim :: a -> OverrideSim p sym ext rtp args r a
returnOverrideSim v = Sim $ return v
{-# INLINE returnOverrideSim #-}

bindOverrideSim :: OverrideSim p sym ext rtp args r a
          -> (a -> OverrideSim p sym ext rtp args r b)
          -> OverrideSim p sym ext rtp args r b
bindOverrideSim (Sim m) h = Sim $ unSim . h =<< m
{-# INLINE bindOverrideSim #-}

instance Monad (OverrideSim p sym ext rtp args r) where
  return = returnOverrideSim
  (>>=) = bindOverrideSim
  fail msg = Sim $ StateContT $ \_c s -> mssRunGenericErrorHandler s msg

deriving instance MonadState (SimState p sym ext rtp (OverrideLang args ret) 'Nothing)
                             (OverrideSim p sym ext rtp args ret)

instance MonadIO (OverrideSim p sym ext rtp args ret) where
  liftIO m = do
     Sim $ StateContT $ \c s -> do
       r <- try m
       case r of
         Left e0
           -- IO Exception
           | Just e <- fromException e0
           , isUserError e ->
             mssRunGenericErrorHandler s (ioeGetErrorString e)
             -- SimError
           | Just e <- fromException e0 ->
             mssRunErrorHandler s e
             -- Default case
           | otherwise ->
             throwIO e0
         Right v -> c v s

instance MonadST RealWorld (OverrideSim p sym ext rtp args ret) where
  liftST m = liftIO $ stToIO m

instance MonadCont (OverrideSim p sym ext rtp args ret) where
  callCC f = Sim $ callCC (\k -> unSim (f (\a -> Sim (k a))))

getContext :: OverrideSim p sym ext rtp args ret (SimContext p sym ext)
getContext = use stateContext
{-# INLINE getContext #-}

getSymInterface :: OverrideSim p sym ext rtp args ret sym
getSymInterface = gets stateSymInterface

-- | Return predicates that must be satisfiable for path to be feasible.
getPathConditions :: OverrideSim p sym ext rtp a ret [Pred sym]
getPathConditions = do
  s <- get
  return (pathConditions (s^.stateTree^.actContext))

instance MonadVerbosity (OverrideSim p sym ext rtp args ret) where
  getVerbosity = do
    cfg <- simConfig <$> getContext
    liftIO $ getConfigValue verbosity cfg
  getLogFunction = do
    h <- printHandle <$> getContext
    verb <- getVerbosity
    return $ \n msg -> do
      when (n <= verb) $ do
        hPutStr h msg
        hFlush h
  showWarning msg = do
    h <- printHandle <$> getContext
    liftIO $ do
    hPutStrLn h msg
    hFlush h

-- | Associate a definition with the given handle.
bindFnHandle -- :: (KnownCtx TypeRepr args, KnownRepr TypeRepr ret)
                  :: FnHandle args ret
                  -> FnState p sym ext args ret
                  -> OverrideSim p sym ext rtp a r ()
bindFnHandle h s = do
  stateContext . functionBindings %= insertHandleMap h s

------------------------------------------------------------------------
-- Mutable variables

-- | Read the whole sym global state
readGlobals :: OverrideSim p sym ext rtp args ret (SymGlobalState sym)
readGlobals = use (stateTree . actFrame . gpGlobals)

-- | Overwrite the whole sym global state
writeGlobals :: SymGlobalState sym -> OverrideSim p sym ext rtp args ret ()
writeGlobals g = stateTree . actFrame . gpGlobals .= g

-- | Read a particular global variable from the global variable state
readGlobal ::
  GlobalVar tp                                     {- ^ global variable -} ->
  OverrideSim p sym ext rtp args ret (RegValue sym tp) {- ^ current value   -}
readGlobal k =
  do globals <- readGlobals
     case lookupGlobal k globals of
       Just v  -> return v
       Nothing -> fail ("Attempt to read undefined global " ++ show k)

-- | Set the value of a particular global variable
writeGlobal ::
  GlobalVar tp    {- ^ global variable -} ->
  RegValue sym tp {- ^ new value       -} ->
  OverrideSim p sym ext rtp args ret ()
writeGlobal g v = stateTree . actFrame . gpGlobals %= insertGlobal g v


newRef :: IsSymInterface sym
       => TypeRepr tp
       -> RegValue sym tp
       -> OverrideSim p sym ext rtp args ret (RefCell tp)
newRef tpr v = do
   s <- get
   let halloc = simHandleAllocator (s^.stateContext)
   r <- liftST (freshRefCell halloc tpr)
   writeRef r v
   return r

<<<<<<< HEAD
readRef :: IsSymInterface sym
        => RefCell tp
        -> OverrideSim p sym rtp args ret (RegValue sym tp)
=======
readRef :: RefCell tp
        -> OverrideSim p sym ext rtp args ret (RegValue sym tp)
>>>>>>> e2a6418e
readRef r = do
   sym <- getSymInterface
   globals <- use $ stateTree . actFrame . gpGlobals
   let msg = ReadBeforeWriteSimError "Attempt to read undefined reference cell"
   liftIO $ readPartExpr sym (lookupRef r globals) msg

writeRef :: IsSymInterface sym
         => RefCell tp
         -> RegValue sym tp
<<<<<<< HEAD
         -> OverrideSim p sym rtp args ret ()
writeRef r v =
  do sym <- getSymInterface
     stateTree . actFrame . gpGlobals %= insertRef sym r v
=======
         -> OverrideSim p sym ext rtp args ret ()
writeRef r v = stateTree . actFrame . gpGlobals %= insertRef r v
>>>>>>> e2a6418e

------------------------------------------------------------------------
-- Override utilities

runOverrideSim :: SimState p sym ext rtp (OverrideLang args tp) 'Nothing
               -> TypeRepr tp
               -> OverrideSim p sym ext rtp args tp (RegValue sym tp)
               -> IO (ExecResult p sym ext rtp)
runOverrideSim s0 tp m = do
  runStateContT (unSim m) (\v s -> returnValue s (RegEntry tp v)) s0

-- | Run an override sim.
initSimState :: SimContext p sym ext
             -> SymGlobalState sym
             -- ^ Global state
             -> ErrorHandler p sym ext  (RegEntry sym ret)
             -> SimState p sym ext (RegEntry sym ret) (OverrideLang EmptyCtx ret) 'Nothing
initSimState ctx globals eh =
  let startFrame = OverrideFrame { override = startFunctionName
                                 , overrideRegMap = emptyRegMap
                                 }
      ae = GlobalPair (OF startFrame) globals
   in SimState { _stateContext = ctx
               , _errorHandler = eh
               , _stateTree = singletonTree ae
               }

-- | Create an override from an explicit return type and definition using `OverrideSim`.
mkOverride' :: FunctionName
            -> TypeRepr ret
            -> (forall r . OverrideSim p sym ext r args ret (RegValue sym ret))
            -> Override p sym ext args ret
mkOverride' nm tp f =
  Override { overrideName = nm
           , overrideHandler = \s -> runOverrideSim s tp f
           }

-- | Create an override from a statically inferrable return type and definition using `OverrideSim`.
mkOverride :: KnownRepr TypeRepr ret
           => FunctionName
           -> (forall r . OverrideSim p sym ext r args ret (RegValue sym ret))
           -> Override p sym ext args ret
mkOverride nm = mkOverride' nm knownRepr

-- | Return override arguments.
getOverrideArgs :: OverrideSim p sym ext rtp args ret (RegMap sym args)
getOverrideArgs = overrideRegMap <$> use stateOverrideFrame

withSimContext :: StateT (SimContext p sym ext) IO a -> OverrideSim p sym ext rtp args ret a
withSimContext m = do
  ctx <- use stateContext
  (r,ctx') <- liftIO $ runStateT m ctx
  stateContext .= ctx'
  return r

-- | Call a function with the given arguments.
callFnVal :: IsSyntaxExtension ext
          => FnVal sym args ret
          -> RegMap sym args
          -> OverrideSim p sym ext rtp a r (RegEntry sym ret)
callFnVal cl args = do
  Sim $ StateContT $ \c s -> do
    let bindings = s^.stateContext^.functionBindings
    case resolveCallFrame bindings cl args of
      SomeOF o f -> do
        overrideHandler o $ s & stateTree %~ callFn (returnToOverride c) (OF f)
      SomeCF f -> do
        loopCrucible $ s & stateTree %~ callFn (returnToOverride c) (MF f)

-- | Call a control flow graph from OverrideSim.
--
-- Note that this computes the postdominator information, so there is some
-- performance overhead in the call.
callCFG  :: IsSyntaxExtension ext
         => CFG ext blocks init ret
         -> RegMap sym init
         -> OverrideSim p sym ext rtp a r (RegEntry sym ret)
callCFG cfg args = do
  Sim $ StateContT $ \c s -> do
    let f = mkCallFrame cfg (postdomInfo cfg) args
    loopCrucible $ s & stateTree %~ callFn (returnToOverride c) (MF f)

--------------------------------------------------------------------------------
-- FnBinding

-- | A pair containing a handle and the state associated to execute it.
data FnBinding p sym ext where
  FnBinding :: FnHandle args ret
            -> FnState p sym ext args ret
            -> FnBinding p sym ext

-- | Add function binding to map.
insertFnBinding :: FunctionBindings p sym ext
                -> FnBinding p sym ext
                -> FunctionBindings p sym ext
insertFnBinding m (FnBinding h s) = insertHandleMap h s m

-- | Build a map of function bindings from a list of
--   handle/binding pairs.
fnBindingsFromList :: [FnBinding p sym ext] -> FunctionBindings p sym ext
fnBindingsFromList = foldl' insertFnBinding emptyHandleMap

registerFnBinding :: FnBinding p sym ext
                   -> OverrideSim p sym ext rtp a r ()
registerFnBinding (FnBinding h s) = bindFnHandle h s

--------------------------------------------------------------------------------
-- AnyFnBindings

-- | This quantifies over function bindings that can work for any symbolic interface.
data AnyFnBindings ext = AnyFnBindings (forall p sym . IsSymInterface sym => [FnBinding p sym ext])

--------------------------------------------------------------------------------
-- Intrinsic utility definitions

type IntrinsicImpl p sym ext args ret =
  IsSymInterface sym => FnHandle args ret -> Override p sym ext args ret

useIntrinsic :: FnHandle args ret
             -> (FnHandle args ret -> Override p sym ext args ret)
             -> FnBinding p sym ext
useIntrinsic hdl impl = FnBinding hdl (UseOverride (impl hdl))

-- | Make an IntrinsicImpl from an explicit implementation
mkIntrinsic
    :: forall p sym ext args ret
     . (Ctx.CurryAssignmentClass args)
    => (forall r. Proxy r
               -> sym
               -> Ctx.CurryAssignment args
                    (RegEntry sym)
                    (OverrideSim p sym ext r args ret (RegValue sym ret)))
        -- ^ Override implementation, given a proxy value to fix the type, a
        -- reference to the symbolic engine, and a curried arguments
    -> FnHandle args ret
    -> Override p sym ext args ret
mkIntrinsic m hdl = mkOverride' (handleName hdl) (handleReturnType hdl) ovr
 where
   ovr :: forall r. OverrideSim p sym ext r args ret (RegValue sym ret)
   ovr = do
       sym <- getSymInterface
       (RegMap args) <- getOverrideArgs
       Ctx.uncurryAssignment (m (Proxy :: Proxy r) sym) args<|MERGE_RESOLUTION|>--- conflicted
+++ resolved
@@ -236,14 +236,9 @@
    writeRef r v
    return r
 
-<<<<<<< HEAD
 readRef :: IsSymInterface sym
         => RefCell tp
-        -> OverrideSim p sym rtp args ret (RegValue sym tp)
-=======
-readRef :: RefCell tp
         -> OverrideSim p sym ext rtp args ret (RegValue sym tp)
->>>>>>> e2a6418e
 readRef r = do
    sym <- getSymInterface
    globals <- use $ stateTree . actFrame . gpGlobals
@@ -253,15 +248,10 @@
 writeRef :: IsSymInterface sym
          => RefCell tp
          -> RegValue sym tp
-<<<<<<< HEAD
-         -> OverrideSim p sym rtp args ret ()
+         -> OverrideSim p sym ext rtp args ret ()
 writeRef r v =
   do sym <- getSymInterface
      stateTree . actFrame . gpGlobals %= insertRef sym r v
-=======
-         -> OverrideSim p sym ext rtp args ret ()
-writeRef r v = stateTree . actFrame . gpGlobals %= insertRef r v
->>>>>>> e2a6418e
 
 ------------------------------------------------------------------------
 -- Override utilities
