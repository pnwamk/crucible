--- conflicted
+++ resolved
@@ -69,11 +69,8 @@
 import           Lang.Crucible.Simulator.Intrinsics
 import           Lang.Crucible.Simulator.SimError
 import           Lang.Crucible.Types
-<<<<<<< HEAD
+import           Lang.Crucible.Utils.MuxTree
 import           Lang.Crucible.Backend
-=======
-import           Lang.Crucible.Utils.MuxTree
->>>>>>> 5e4e44a2
 
 type MuxFn p v = p -> v -> v -> IO v
 
