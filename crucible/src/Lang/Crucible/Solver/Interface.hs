{-|
Module           : Lang.Crucible.Solver.Interface
Copyright        : (c) Galois, Inc 2014-2016
License          : BSD3
Maintainer       : Joe Hendrix <jhendrix@galois.com>

Defines interface between the simulator and terms that are sent to the
SAT or SMT solver.  The simulator can use a richer set of types, but the
symbolic values must be representable by types supported by this interface.

A solver backend is defined in terms of a type parameter @sym@, which
is the type that tracks whatever state or context is needed by that
particular backend. To instantiate the solver interface, one must
provide several type family definitions and class instances for @sym@:

  [@type 'SymExpr' sym :: 'BaseType' -> *@]
  Type of symbolic expressions.

  [@type 'BoundVar' sym :: 'BaseType' -> *@]
  Representation of bound variables in symbolic expressions.

  [@type 'SymFn' sym :: Ctx BaseType -> BaseType -> *@]
  Representation of symbolic functions.

  [@instance 'IsExprBuilder' sym@]
  Functions for building expressions of various types.

  [@instance 'IsSymExprBuilder' sym@]
  Functions for building expressions with bound variables and quantifiers.

  [@instance 'IsExpr' ('SymExpr' sym)@]
  Recognizers for various kinds of literal expressions.

  [@instance 'Lang.Crucible.ProgramLoc.HasProgramLoc' ('SymPathState' sym)@]

  [@instance 'OrdF' ('SymExpr' sym)@]

  [@instance 'TestEquality' ('SymExpr' sym)@]

  [@instance 'HashableF' ('SymExpr' sym)@]
-}
{-# LANGUAGE ConstraintKinds #-}
{-# LANGUAGE DataKinds #-}
{-# LANGUAGE DeriveTraversable #-}
{-# LANGUAGE DeriveFoldable #-}
{-# LANGUAGE DeriveFunctor #-}
{-# LANGUAGE DoAndIfThenElse #-}
{-# LANGUAGE FlexibleContexts #-}
{-# LANGUAGE FlexibleInstances #-}
{-# LANGUAGE GADTs #-}
{-# LANGUAGE LambdaCase #-}
{-# LANGUAGE MultiParamTypeClasses #-}
{-# LANGUAGE PatternGuards #-}
{-# LANGUAGE PolyKinds #-}
{-# LANGUAGE RankNTypes #-}
{-# LANGUAGE ScopedTypeVariables #-}
{-# LANGUAGE TypeFamilies #-}
{-# LANGUAGE TypeOperators #-}
module Lang.Crucible.Solver.Interface
  ( -- * Interface classes
    -- ** IsExpr
    IsExpr(..)
    -- ** IsExprBuilder
  , SymExpr
  , IsExprBuilder(..)
    -- ** IsSymInterface
  , BoundVar
  , IsSymFn(..)
  , IsSymExprBuilder(..)
    -- * Bound variables
  , SymEncoder(..)
  , ArrayResultWrapper(..)
    -- * Type Aliases
  , Pred
  , SymFn
  , SymNat
  , SymInteger
  , SymReal
  , SymString
  , SymCplx
  , SymStruct
  , SymBV
  , SymArray
    -- * IndexLit
  , IndexLit(..)
  , indexLit
    -- * WordMap
  , WordMap(..)
  , emptyWordMap
  , muxWordMap
  , insertWordMap
  , lookupWordMap
    -- * Concrete values
  , asConcrete
  , concreteToSym

    -- * Utilities
  , PartExpr(..)
  , itePredM
  , mkRational
  , mkReal
  , iteM

  , realExprAsInteger
  , realExprAsNat

  , cplxExprAsRational
  , cplxExprAsNat
  , cplxExprAsInteger

  , rationalAsInteger
  , baseDefaultValue

  , andAllOf
  , orOneOf
  , predToReal
  , backendPred
  , isNonZero
  , isReal
  , cplxDiv
  , cplxLog
  , cplxLogBase

  , baseIsConcrete

    -- * Indexing
  , muxIntegerRange

  , module Data.Parameterized.NatRepr
  , Lang.Crucible.Solver.Symbol.SolverSymbol
  ) where

import           Control.Exception (assert)
import           Control.Lens
import           Control.Monad
import           Control.Monad.IO.Class
import           Data.Foldable
import           Data.Hashable
import qualified Data.Map as Map
import           Data.Parameterized.Classes
import qualified Data.Parameterized.Context as Ctx
import           Data.Parameterized.Ctx
import           Data.Parameterized.NatRepr
import           Data.Parameterized.TraversableFC
import           Data.Ratio
import           Data.Scientific (Scientific)
import           Data.Text (Text)
import           Numeric.Natural
import           Text.PrettyPrint.ANSI.Leijen (Doc)

import           Lang.Crucible.BaseTypes
import           Lang.Crucible.Config
import           Lang.Crucible.ProgramLoc
import           Lang.Crucible.Solver.Concrete
import           Lang.Crucible.Solver.Symbol
--import           Lang.Crucible.Solver.WeightedSum (WeightedSum)
import           Lang.Crucible.Utils.Arithmetic
import           Lang.Crucible.Utils.Complex
import qualified Lang.Crucible.Utils.Hashable as Hash

------------------------------------------------------------------------
-- SymExpr names

type Pred sym = SymExpr sym BaseBoolType

-- | Symbolic natural numbers.
type SymNat sym = SymExpr sym BaseNatType

-- | Symbolic integers.
type SymInteger sym = SymExpr sym BaseIntegerType

-- | Symbolic real numbers.
type SymReal sym = SymExpr sym BaseRealType

-- | Symbolic complex numbers.
type SymCplx sym = SymExpr sym BaseComplexType

-- | Symbolic structures.
type SymStruct sym flds = SymExpr sym (BaseStructType flds)

-- | Symbolic arrays.
type SymArray sym idx b = SymExpr sym (BaseArrayType idx b)

-- | Symbolic bitvectors.
type SymBV sym n = SymExpr sym (BaseBVType n)

-- | Symbolic strings.
type SymString sym = SymExpr sym BaseStringType

------------------------------------------------------------------------
-- Type families for the interface.

-- | The class for expressions.
type family SymExpr (sym :: *) :: BaseType -> *

------------------------------------------------------------------------
-- | Type of bound variable associated with symbolic state.
--
-- This type is used by some methods in class 'IsSymExprBuilder'.
type family BoundVar (sym :: *) :: BaseType -> *

------------------------------------------------------------------------
-- IsBoolSolver

-- | Perform an ite on a predicate lazily.
itePredM :: (IsExpr (SymExpr sym), IsExprBuilder sym, MonadIO m)
         => sym
         -> Pred sym
         -> m (Pred sym)
         -> m (Pred sym)
         -> m (Pred sym)
itePredM sym c mx my =
  case asConstantPred c of
    Just True -> mx
    Just False -> my
    Nothing -> do
      x <- mx
      y <- my
      liftIO $ itePred sym c x y

------------------------------------------------------------------------
-- IsExpr

class IsExpr e where
  -- | Evaluate if predicate is constant.
  asConstantPred :: e BaseBoolType -> Maybe Bool
  asConstantPred _ = Nothing

  -- | Return nat if this is a constant natural number.
  asNat :: e BaseNatType -> Maybe Natural
  asNat _ = Nothing

  -- | Return integer if this is a constant integer.
  asInteger :: e BaseIntegerType -> Maybe Integer
  asInteger _ = Nothing

  -- | Return rational if this is a constant value.
  asRational :: e BaseRealType -> Maybe Rational
  asRational _ = Nothing

  -- | Return complex if this is a constant value.
  asComplex :: e BaseComplexType -> Maybe (Complex Rational)
  asComplex _ = Nothing

  asUnsignedBV :: e (BaseBVType w) -> Maybe Integer
  asUnsignedBV _ = Nothing

  asSignedBV   :: (1 <= w) => e (BaseBVType w) -> Maybe Integer
  asSignedBV _ = Nothing

<<<<<<< HEAD
  asString :: e BaseStringType -> Maybe Text
  asString _ = Nothing

  -- | Return value if this is an array of constants.
=======
  -- | Return the unique element value if this is a constant array,
  -- such as one made with 'constantArray'.
>>>>>>> eb453728
  asConstantArray :: e (BaseArrayType idx bt) -> Maybe (e bt)
  asConstantArray _ = Nothing

  -- | Get type of expression.
  exprType :: e tp -> BaseTypeRepr tp

  bvWidth      :: e (BaseBVType w) -> NatRepr w
  bvWidth e =
    case exprType e of
      BaseBVRepr w -> w

  -- | Print a sym expression for debugging purposes.
  printSymExpr :: e tp -> Doc

------------------------------------------------------------------------
-- IndexLit

-- | This represents a concrete index value, and is used for creating
-- arrays.
data IndexLit idx where
  NatIndexLit :: !Natural -> IndexLit BaseNatType
  BVIndexLit :: (1 <= w) => !(NatRepr w) -> !Integer ->  IndexLit (BaseBVType w)

instance Eq (IndexLit tp) where
  x == y = isJust (testEquality x y)

instance TestEquality IndexLit where
  testEquality (NatIndexLit x) (NatIndexLit y) =
    if x == y then
     Just Refl
     else
     Nothing
  testEquality (BVIndexLit wx x) (BVIndexLit wy y) = do
    Refl <- testEquality wx wy
    if x == y then Just Refl else Nothing
  testEquality _ _ =
    Nothing

instance OrdF IndexLit where
  compareF (NatIndexLit x) (NatIndexLit y) = fromOrdering (compare x y)
  compareF NatIndexLit{} _ = LTF
  compareF _ NatIndexLit{} = GTF
  compareF (BVIndexLit wx x) (BVIndexLit wy y) =
    case compareF wx wy of
      LTF -> LTF
      GTF -> GTF
      EQF -> fromOrdering (compare x y)

instance Hashable (IndexLit tp) where
  hashWithSalt = hashIndexLit
  {-# INLINE hashWithSalt #-}


hashIndexLit :: Int -> IndexLit idx -> Int
s `hashIndexLit` (NatIndexLit i) =
    s `hashWithSalt` (0::Int)
      `hashWithSalt` i
s `hashIndexLit` (BVIndexLit w i) =
    s `hashWithSalt` (1::Int)
      `hashWithSalt` w
      `hashWithSalt` i

instance HashableF IndexLit where
  hashWithSaltF = hashIndexLit

instance Show (IndexLit tp) where
  showsPrec p (NatIndexLit i) s = showsPrec p i s
  showsPrec p (BVIndexLit w i) s = showsPrec p i ("::[" ++ shows w (']' : s))

instance ShowF IndexLit

newtype ArrayResultWrapper f idx tp =
  ArrayResultWrapper { unwrapArrayResult :: f (BaseArrayType idx tp) }

instance TestEquality f => TestEquality (ArrayResultWrapper f idx) where
  testEquality (ArrayResultWrapper x) (ArrayResultWrapper y) = do
    Refl <- testEquality x y
    return Refl

instance HashableF e => HashableF (ArrayResultWrapper e idx) where
  hashWithSaltF s (ArrayResultWrapper v) = hashWithSaltF s v

-- | A partial value represents a value that may or may not be assigned.
data PartExpr p v
   = PE { _pePred :: !p
        , _peValue :: !v
        }
   | Unassigned
 deriving ( Functor, Foldable, Traversable )


------------------------------------------------------------------------
-- IsExprBuilder

-- | This class allows the simulator to build symbolic expressions.
--
-- Methods of this class refer to type families @'SymExpr' sym@
-- and @'SymFn' sym@.
class ( IsExpr (SymExpr sym)
      , HashableF (SymExpr sym)
      ) => IsExprBuilder sym where

  -- | Retrieve the configuration object corresponding to this solver interface.
  getConfiguration :: sym -> Config

  ----------------------------------------------------------------------
  -- Program location operations

  -- | Get current location of program for term creation purposes.
  getCurrentProgramLoc :: sym -> IO ProgramLoc

  -- | Set current location of program for term creation purposes.
  setCurrentProgramLoc :: sym -> ProgramLoc -> IO ()

  -- | Return true if two expressions are equal. The default
  -- implementation dispatches 'eqPred', 'bvEq', 'natEq', 'intEq',
  -- 'realEq', 'cplxEq', 'structEq', or 'arrayEq', depending on the
  -- type.
  isEq :: sym -> SymExpr sym tp -> SymExpr sym tp -> IO (Pred sym)
  isEq sym x y =
    case exprType x of
      BaseBoolRepr     -> eqPred sym x y
      BaseBVRepr{}     -> bvEq sym x y
      BaseNatRepr      -> natEq sym x y
      BaseIntegerRepr  -> intEq sym x y
      BaseRealRepr     -> realEq sym x y
      BaseComplexRepr  -> cplxEq sym x y
      BaseStringRepr   -> stringEq sym x y
      BaseStructRepr{} -> structEq sym x y
      BaseArrayRepr{}  -> arrayEq sym x y

  -- | Take the if-then-else of two expressions. The default
  -- implementation dispatches 'itePred', 'bvIte', 'natIte', 'intIte',
  -- 'realIte', 'cplxIte', 'structIte', or 'arrayIte', depending on
  -- the type.
  baseTypeIte :: sym
              -> Pred sym
              -> SymExpr sym tp
              -> SymExpr sym tp
              -> IO (SymExpr sym tp)
  baseTypeIte sym c x y =
    case exprType x of
      BaseBoolRepr     -> itePred   sym c x y
      BaseBVRepr{}     -> bvIte     sym c x y
      BaseNatRepr      -> natIte    sym c x y
      BaseIntegerRepr  -> intIte    sym c x y
      BaseRealRepr     -> realIte   sym c x y
      BaseStringRepr   -> stringIte sym c x y
      BaseComplexRepr  -> cplxIte   sym c x y
      BaseStructRepr{} -> structIte sym c x y
      BaseArrayRepr{}  -> arrayIte  sym c x y

  ----------------------------------------------------------------------
  -- Boolean operations.

  truePred  :: sym -> Pred sym
  falsePred :: sym -> Pred sym

  notPred :: sym -> Pred sym -> IO (Pred sym)

  andPred :: sym -> Pred sym -> Pred sym -> IO (Pred sym)

  orPred  :: sym -> Pred sym -> Pred sym -> IO (Pred sym)
  orPred sym x y = do
    xn <- notPred sym x
    yn <- notPred sym y
    notPred sym =<< andPred sym xn yn

  impliesPred :: sym -> Pred sym -> Pred sym -> IO (Pred sym)
  impliesPred sym x y = do
    nx <- notPred sym x
    orPred sym y nx

  xorPred :: sym -> Pred sym -> Pred sym -> IO (Pred sym)

  eqPred  :: sym -> Pred sym -> Pred sym -> IO (Pred sym)
  eqPred sym x y = notPred sym =<< xorPred sym x y

  -- | Perform ite on a predicate.
  itePred :: sym -> Pred sym -> Pred sym -> Pred sym -> IO (Pred sym)


  ----------------------------------------------------------------------
  -- Nat operations.

  -- | A natural number literal.
  natLit :: sym -> Natural -> IO (SymNat sym)

  -- | Add two natural numbers.
  natAdd :: sym -> SymNat sym -> SymNat sym -> IO (SymNat sym)

  -- | Subtract one number from another.
  --
  -- The result is undefined if this would result in a negative number.
  natSub :: sym -> SymNat sym -> SymNat sym -> IO (SymNat sym)

  -- | Multiply one number by another.
  natMul :: sym -> SymNat sym -> SymNat sym -> IO (SymNat sym)

<<<<<<< HEAD
  -- | 'natDiv sym x y' performs natural division.
=======
  -- | Evaluate a weighted sum of natural number values
  natSum :: sym -> WeightedSum (SymExpr sym) BaseNatType -> IO (SymNat sym)

  -- | @'natDiv' sym x y@ performs division on naturals.
>>>>>>> eb453728
  --
  -- The result is undefined if @y@ equals @0@.
  --
  -- 'natDiv' and 'natMod' satisfy the property that given
  --
  -- @
  --   d <- natDiv sym x y
  --   m <- natMod sym x y
  -- @
  --
  --  and @y > 0@, we have that @y * d + m = x@ and @m < y@.
  natDiv :: sym -> SymNat sym -> SymNat sym -> IO (SymNat sym)

  -- | @'natMod' sym x y@ returns @x@ mod @y@.
  --
  -- See 'natDiv' for a description of the properties the return
  -- value is expected to satisfy.
  natMod :: sym -> SymNat sym -> SymNat sym -> IO (SymNat sym)
  natMod sym x y = do
    xi <- natToInteger sym x
    intMod sym xi y

  -- | If-then-else applied to natural numbers.
  natIte :: sym -> Pred sym -> SymNat sym -> SymNat sym -> IO (SymNat sym)

  natEq :: sym -> SymNat sym -> SymNat sym -> IO (Pred sym)

  -- | @'natLe' sym x y@ returns @true@ if @x <= y@.
  natLe :: sym -> SymNat sym -> SymNat sym -> IO (Pred sym)

  natLt :: sym -> SymNat sym -> SymNat sym -> IO (Pred sym)
  natLt sym x y = notPred sym =<< natLe sym y x

  ----------------------------------------------------------------------
  -- Integer operations

  -- | Create an integer literal.
  intLit :: sym -> Integer -> IO (SymInteger sym)

  -- | Negate an integer.
  intNeg :: sym -> SymInteger sym -> IO (SymInteger sym)

  -- | Add two integers.
  intAdd :: sym -> SymInteger sym -> SymInteger sym -> IO (SymInteger sym)

  -- | Subtract one integer from another.
  intSub :: sym -> SymInteger sym -> SymInteger sym -> IO (SymInteger sym)
  intSub sym x y = intAdd sym x =<< intNeg sym y

  -- | Multiply one integer by another.
  intMul :: sym -> SymInteger sym -> SymInteger sym -> IO (SymInteger sym)

  -- | If-then-else applied to integers.
  intIte :: sym -> Pred sym -> SymInteger sym -> SymInteger sym -> IO (SymInteger sym)

  -- | Integer equality.
  intEq  :: sym -> SymInteger sym -> SymInteger sym -> IO (Pred sym)

  -- | Integer less-than-or-equal.
  intLe  :: sym -> SymInteger sym -> SymInteger sym -> IO (Pred sym)

  -- | Integer less-than.
  intLt  :: sym -> SymInteger sym -> SymInteger sym -> IO (Pred sym)
  intLt sym x y = notPred sym =<< intLe sym y x

  -- | @intMod x y@ returns the value of @x - y * floor(x / y)@ when
  -- @y@ is not zero, and undefined when @y@ is zero.
  intMod :: sym -> SymInteger sym -> SymNat sym -> IO (SymNat sym)

  ----------------------------------------------------------------------
  -- Bitvector operations

  -- | Create a bitvector with the given width and value.
  bvLit :: (1 <= w) => sym -> NatRepr w -> Integer -> IO (SymBV sym w)

  -- | Concatenate two bitvectors.
  bvConcat :: (1 <= u, 1 <= v)
           => sym
           -> SymBV sym u  -- ^ most significant bits
           -> SymBV sym v  -- ^ least significant bits
           -> IO (SymBV sym (u+v))

  -- | Select a subsequence from a bitvector.
  bvSelect :: (1 <= n, idx + n <= w)
           => sym
           -> NatRepr idx  -- ^ Starting index, from 0 as least significant bit
           -> NatRepr n    -- ^ Number of bits to take
           -> SymBV sym w  -- ^ Bitvector to select from
           -> IO (SymBV sym n)

  -- | 2's complement negation.
  bvNeg :: (1 <= w)
        => sym
        -> SymBV sym w
        -> IO (SymBV sym w)

  -- | Add two bitvectors.
  bvAdd :: (1 <= w)
        => sym
        -> SymBV sym w
        -> SymBV sym w
        -> IO (SymBV sym w)

  -- | Subtract one bitvector from another.
  bvSub :: (1 <= w)
        => sym
        -> SymBV sym w
        -> SymBV sym w
        -> IO (SymBV sym w)
  bvSub sym x y = bvAdd sym x =<< bvNeg sym y

  -- | Multiply one bitvector by another.
  bvMul :: (1 <= w)
        => sym
        -> SymBV sym w
        -> SymBV sym w
        -> IO (SymBV sym w)

  -- | Unsigned bitvector division.
  bvUdiv :: (1 <= w)
         => sym
         -> SymBV sym w
         -> SymBV sym w
         -> IO (SymBV sym w)

  -- | Unsigned bitvector remainder.
  bvUrem :: (1 <= w)
         => sym
         -> SymBV sym w
         -> SymBV sym w
         -> IO (SymBV sym w)

  -- | Signed bitvector division.  The result is truncated to zero.
  --
  -- TODO: Document semantics when divisor is zero and case of
  -- minSigned w / -1 = minSigned w.
  bvSdiv :: (1 <= w)
         => sym
         -> SymBV sym w
         -> SymBV sym w
         -> IO (SymBV sym w)

  -- | Signed bitvector remainder.
  bvSrem :: (1 <= w)
         => sym
         -> SymBV sym w
         -> SymBV sym w
         -> IO (SymBV sym w)

  -- | Returns true if the corresponding bit in the bitvector is set.
  testBitBV :: (1 <= w)
            => sym
            -> Integer -- ^ Index of bit (0 is the least significant bit)
            -> SymBV sym w
            -> IO (Pred sym)

  -- | Return true if bitvector is negative.
  bvIsNeg :: (1 <= w) => sym -> SymBV sym w -> IO (Pred sym)
  bvIsNeg sym x = bvSlt sym x =<< bvLit sym (bvWidth x) 0

  -- | If-then-else applied to bitvectors.
  bvIte :: (1 <= w)
        => sym
        -> Pred sym
        -> SymBV sym w
        -> SymBV sym w
        -> IO (SymBV sym w)

  -- | Return true if bitvectors are equal.
  bvEq  :: (1 <= w)
        => sym
        -> SymBV sym w
        -> SymBV sym w
        -> IO (Pred sym)
  bvEq = isEq

  -- | Return true if bitvectors are distinct.
  bvNe  :: (1 <= w)
        => sym
        -> SymBV sym w
        -> SymBV sym w
        -> IO (Pred sym)
  bvNe sym x y = notPred sym =<< bvEq sym x y

  -- | Unsigned less-than.
  bvUlt  :: (1 <= w)
         => sym
         -> SymBV sym w
         -> SymBV sym w
         -> IO (Pred sym)

  -- | Unsigned less-than-or-equal.
  bvUle  :: (1 <= w)
         => sym
         -> SymBV sym w
         -> SymBV sym w
         -> IO (Pred sym)
  bvUle sym x y = notPred sym =<< bvUlt sym y x

  -- | Unsigned greater-than-or-equal.
  bvUge :: (1 <= w) => sym -> SymBV sym w -> SymBV sym w -> IO (Pred sym)
  bvUge sym x y = bvUle sym y x

  -- | Unsigned greater-than.
  bvUgt :: (1 <= w) => sym -> SymBV sym w -> SymBV sym w -> IO (Pred sym)
  bvUgt sym x y = bvUlt sym y x

  -- | Signed less-than.
  bvSlt :: (1 <= w) => sym -> SymBV sym w -> SymBV sym w -> IO (Pred sym)

  -- | Signed greater-than.
  bvSgt :: (1 <= w) => sym -> SymBV sym w -> SymBV sym w -> IO (Pred sym)
  bvSgt sym x y = bvSlt sym y x

  -- | Signed less-than-or-equal.
  bvSle :: (1 <= w) => sym -> SymBV sym w -> SymBV sym w -> IO (Pred sym)
  bvSle sym x y = notPred sym =<< bvSlt sym y x

  -- | Signed greater-than-or-equal.
  bvSge :: (1 <= w) => sym -> SymBV sym w -> SymBV sym w -> IO (Pred sym)
  bvSge sym x y = notPred sym =<< bvSlt sym x y

  -- | returns true if the given bitvector is non-zero.
  bvIsNonzero :: (1 <= w) => sym -> SymBV sym w -> IO (Pred sym)
  bvIsNonzero sym x = do
     let w = bvWidth x
     zro <- bvLit sym w 0
     notPred sym  =<< bvEq sym x zro

  -- | Left shift.
  bvShl :: (1 <= w) => sym ->
                       SymBV sym w {- ^ Shift this -} ->
                       SymBV sym w {- ^ Amount to shift by -} ->
                       IO (SymBV sym w)

  -- | Logical right shift.
  bvLshr :: (1 <= w) => sym ->
                        SymBV sym w {- ^ Shift this -} ->
                        SymBV sym w {- ^ Amount to shift by -} ->
                        IO (SymBV sym w)

  -- | Arithmetic right shift.
  bvAshr :: (1 <= w) => sym ->
                        SymBV sym w {- ^ Shift this -} ->
                        SymBV sym w {- ^ Amount to shift by -} ->
                        IO (SymBV sym w)

  -- | Zero-extend a bitvector.
  bvZext :: (1 <= u, u+1 <= r) => sym -> NatRepr r -> SymBV sym u -> IO (SymBV sym r)

  -- | Sign-extend a bitvector.
  bvSext :: (1 <= u, u+1 <= r) => sym -> NatRepr r -> SymBV sym u -> IO (SymBV sym r)

  -- | Truncate a bitvector.
  bvTrunc :: (1 <= r, r+1 <= w) -- Assert result is less than input.
          => sym
          -> NatRepr r
          -> SymBV sym w
          -> IO (SymBV sym r)

  -- | Bitwise logical and.
  bvAndBits :: (1 <= w)
            => sym
            -> SymBV sym w
            -> SymBV sym w
            -> IO (SymBV sym w)

  -- | Bitwise logical or.
  bvOrBits  :: (1 <= w)
            => sym
            -> SymBV sym w
            -> SymBV sym w
            -> IO (SymBV sym w)

  -- | Bitwise logical exclusive or.
  bvXorBits :: (1 <= w)
            => sym
            -> SymBV sym w
            -> SymBV sym w
            -> IO (SymBV sym w)

  -- | Bitwise complement.
  bvNotBits :: (1 <= w) => sym -> SymBV sym w -> IO (SymBV sym w)

  -- | @bvSet sym v i p@ returns a bitvector @v'@ where bit @i@ of @v'@ is set to
  -- @p@, and the bits at the other indices are the same as in @v@.
  bvSet :: forall w
         . (1 <= w)
        => sym         -- ^ Symbolic interface
        -> SymBV sym w -- ^ Bitvector to updaate
        -> Integer     -- ^ 0-based index to set
        -> Pred sym    -- ^ Predicate to set.
        -> IO (SymBV sym w)
  bvSet sym v i p = assert (0 <= i && i < natValue (bvWidth v)) $ do
    let setCase :: IO (SymBV sym w)
        setCase = do
          bvOrBits sym v =<< bvLit sym (bvWidth v) (2^i)
        unsetCase :: IO (SymBV sym w)
        unsetCase = do
          bvAndBits sym v =<< bvLit sym (bvWidth v) (negate (2^i+1))
    iteM bvIte sym p setCase unsetCase

  -- | Return the bitvector of the desired width with all 0 bits;
  --   this is the minimum unsigned integer.
  minUnsignedBV :: (1 <= w) => sym -> NatRepr w -> IO (SymBV sym w)
  minUnsignedBV sym w = bvLit sym w 0

  -- | Return the bitvector of the desired width with all bits set;
  --   this is the maximum unsigned integer.
  maxUnsignedBV :: (1 <= w) => sym -> NatRepr w -> IO (SymBV sym w)
  maxUnsignedBV sym w = bvLit sym w (maxUnsigned w)

  -- | Return the bitvector representing the largest 2's complement
  --   signed integer of the given width.  This consists of all bits
  --   set except the MSB.
  maxSignedBV :: (1 <= w) => sym -> NatRepr w -> IO (SymBV sym w)
  maxSignedBV sym w = bvLit sym w (maxSigned w)

  -- | Return the bitvector representing the smallest 2's complement
  --   signed integer of the given width. This consists of all 0 bits
  --   except the MSB, which is set.
  minSignedBV :: (1 <= w) => sym -> NatRepr w -> IO (SymBV sym w)
  minSignedBV sym w = bvLit sym w (minSigned w)

  -- | Unsigned add with overflow bit.
  addUnsignedOF :: (1 <= w)
                => sym
                -> SymBV sym w
                -> SymBV sym w
                -> IO (Pred sym, SymBV sym w)
  addUnsignedOF sym x y = do
    -- Compute result
    r   <- bvAdd sym x y
            -- Return that this overflows if x input value is greater than result.
    (,) <$> bvUgt sym x r <*> pure r

  -- | Signed add with overflow bit. Overflow is true if positive +
  -- positive = negative, or if negative + negative = positive.
  addSignedOF :: (1 <= w)
              => sym
              -> SymBV sym w
              -> SymBV sym w
              -> IO (Pred sym, SymBV sym w)
  addSignedOF sym x y = do
    xy  <- bvAdd sym x y
    sx  <- bvIsNeg sym x
    sy  <- bvIsNeg sym y
    sxy <- bvIsNeg sym xy

    not_sx  <- notPred sym sx
    not_sy  <- notPred sym sy
    not_sxy <- notPred sym sxy

    -- Return this overflowed if the sign bits of sx and sy are equal,
    -- but different from sxy.
    ov1 <- andPred sym not_sxy =<< andPred sym sx sy
    ov2 <- andPred sym sxy =<< andPred sym not_sx not_sy

    ov  <- orPred sym ov1 ov2
    return (ov, xy)

  -- | Signed subtract with overflow bit. Overflow is true if positive
  -- - negative = negative, or if negative - positive = positive.
  subSignedOF :: (1 <= w)
              => sym
              -> SymBV sym w
              -> SymBV sym w
              -> IO (Pred sym, SymBV sym w)
  subSignedOF sym x y = do
       xy  <- bvSub sym x y
       sx  <- bvIsNeg sym x
       sy  <- bvIsNeg sym y
       sxy <- bvIsNeg sym xy
       ov  <- join (pure (andPred sym) <*> xorPred sym sx sxy <*> xorPred sym sx sy)
       return (ov, xy)

  -- | @unsignedWideMultiplyBV sym x y@ multiplies two unsigned 'w' bit numbers 'x' and 'y'.
  --
  -- It returns a pair containing the top 'w' bits as the first element, and the
  -- lower 'w' bits as the second element.
  unsignedWideMultiplyBV :: (1 <= w)
                         => sym
                         -> SymBV sym w
                         -> SymBV sym w
                         -> IO (SymBV sym w, SymBV sym w)
  unsignedWideMultiplyBV sym x y = do
       let w = bvWidth x
       let dbl_w = addNat w w
       -- Add dynamic check to assert w' is positive to work around
       -- Haskell typechecker limitation.
       Just LeqProof <- return (isPosNat dbl_w)
       -- Add dynamic check to assert w+1 <= 2*w.
       Just LeqProof <- return (testLeq (incNat w) dbl_w)
       x'  <- bvZext sym dbl_w x
       y'  <- bvZext sym dbl_w y
       s   <- bvMul sym x' y'
       lo  <- bvTrunc sym w s
       n   <- bvLit sym dbl_w (natValue w)
       hi  <- bvTrunc sym w =<< bvLshr sym s n
       return (hi, lo)

  -- | @signedWideMultiplyBV sym x y@ multiplies two signed 'w' bit numbers 'x' and 'y'.
  --
  -- It returns a pair containing the top 'w' bits as the first element, and the
  -- lower 'w' bits as the second element.
  signedWideMultiplyBV :: (1 <= w)
                       => sym
                       -> SymBV sym w
                       -> SymBV sym w
                       -> IO (SymBV sym w, SymBV sym w)
  signedWideMultiplyBV sym x y = do
       let w = bvWidth x
       let dbl_w = addNat w w
       -- Add dynamic check to assert dbl_w is positive to work around
       -- Haskell typechecker limitation.
       Just LeqProof <- return (isPosNat dbl_w)
       -- Add dynamic check to assert w+1 <= 2*w.
       Just LeqProof <- return (testLeq (incNat w) dbl_w)
       x'  <- bvSext sym dbl_w x
       y'  <- bvSext sym dbl_w y
       s   <- bvMul sym x' y'
       lo  <- bvTrunc sym w s
       n   <- bvLit sym dbl_w (fromIntegral (widthVal w))
       hi  <- bvTrunc sym w =<< bvLshr sym s n
       return (hi, lo)

  ----------------------------------------------------------------------
  -- Struct operations

  -- | Create a struct from an assignment of expressions.
  mkStruct :: sym
           -> Ctx.Assignment (SymExpr sym) flds
           -> IO (SymStruct sym flds)

  -- | Get the value of a specific field in a struct.
  structField :: sym
              -> SymStruct sym flds
              -> Ctx.Index flds tp
              -> IO (SymExpr sym tp)

  -- | Check if two structs are equal.
  structEq  :: forall flds
            .  sym
            -> SymStruct sym flds
            -> SymStruct sym flds
            -> IO (Pred sym)
  structEq sym x y = do
    case exprType x of
      BaseStructRepr fld_types -> do
        let sz = Ctx.size fld_types
        -- Checks to see if the ith struct fields are equal, and all previous entries
        -- are as well.
        let f :: IO (Pred sym) -> Ctx.Index flds tp -> IO (Pred sym)
            f mp i = do
              xi <- structField sym x i
              yi <- structField sym y i
              i_eq <- isEq sym xi yi
              case asConstantPred i_eq of
                Just True -> mp
                Just False -> return (falsePred sym)
                _ ->  andPred sym i_eq =<< mp
        Ctx.forIndex sz f (return (truePred sym))

  -- | Take the if-then-else of two structures.
  structIte :: sym
            -> Pred sym
            -> SymStruct sym flds
            -> SymStruct sym flds
            -> IO (SymStruct sym flds)

  -----------------------------------------------------------------------
  -- Array operations

  -- | Create an array where each element has the same value.
  constantArray :: sym -- Interface
                -> Ctx.Assignment BaseTypeRepr (idx::>tp) -- ^ Index type
                -> SymExpr sym b -- ^ Constant
                -> IO (SymArray sym (idx::>tp) b)

  -- | Create an array from an arbitrary symbolic function.
  --
  -- Arrays created this way can typically not be compared
  -- for equality when provided to the simulator.
  arrayFromFn :: sym
              -> SymFn sym (idx ::> itp) ret
              -> IO (SymArray sym (idx ::> itp) ret)

  -- | Create an array by mapping a function over one or more existing arrays.
  arrayMap :: sym
           -> SymFn sym (ctx::>d) r
           -> Ctx.Assignment (ArrayResultWrapper (SymExpr sym) (idx ::> itp)) (ctx::>d)
           -> IO (SymArray sym (idx ::> itp) r)

  -- | Update an array at a specific location.
  arrayUpdate :: sym
              -> SymArray sym (idx::>tp) b
              -> Ctx.Assignment (SymExpr sym) (idx::>tp)
              -> SymExpr sym b
              -> IO (SymArray sym (idx::>tp) b)

  -- | Return element in array.
  arrayLookup :: sym
              -> SymArray sym (idx::>tp) b
              -> Ctx.Assignment (SymExpr sym) (idx::>tp)
              -> IO (SymExpr sym b)

  -- | Create an array from a map of concrete indices to values.
  --
  -- This is implemented, but designed to be overridden for efficiency.
  arrayFromMap :: sym
               -> Ctx.Assignment BaseTypeRepr (idx ::> itp)
                  -- ^ Types for indices
               -> Hash.Map IndexLit (idx ::> itp) (SymExpr sym) tp
                  -- ^ Value for known indices.
               -> SymExpr sym tp
                  -- ^ Value for other entries.
               -> IO (SymArray sym (idx ::> itp) tp)
  arrayFromMap sym idx_tps m default_value = do
    a0 <- constantArray sym idx_tps default_value
    arrayUpdateAtIdxLits sym m a0

  -- | Update an array at specific concrete indices.
  --
  -- This is implemented, but designed to be overriden for efficiency.
  arrayUpdateAtIdxLits :: sym
                       -> Hash.Map IndexLit (idx ::> itp) (SymExpr sym) tp
                       -- ^ Value for known indices.
                       -> SymArray sym (idx ::> itp) tp
                       -- ^ Value for existing array.
                       -> IO (SymArray sym (idx ::> itp) tp)
  arrayUpdateAtIdxLits sym m a0 = do
    let updateAt a (i,v) = do
          idx <-  traverseFC (indexLit sym) i
          arrayUpdate sym a idx v
    foldlM updateAt a0 (Map.toList (Hash.hashedMap m))

  -- | If-then-else applied to arrays.
  arrayIte :: sym
           -> Pred sym
           -> SymArray sym idx b
           -> SymArray sym idx b
           -> IO (SymArray sym idx b)

  -- | Return true if two arrays are equal.
  --
  -- Note that in the backend, arrays do not have a fixed number of elements, so
  -- this equality requires that arrays are equal on all elements.
  arrayEq :: sym
          -> SymArray sym idx b
          -> SymArray sym idx b
          -> IO (Pred sym)
  arrayEq = isEq

  -- | Return true if all entries in the array are true.
  allTrueEntries :: sym -> SymArray sym idx BaseBoolType -> IO (Pred sym)
  allTrueEntries sym a = do
    case exprType a of
      BaseArrayRepr idx_tps _ ->
        arrayEq sym a =<< constantArray sym idx_tps (truePred sym)

  -- | Return true if the array has the value true at every index satisfying the
  -- given predicate.
  arrayTrueOnEntries
    :: sym
    -> SymFn sym (idx::>itp) BaseBoolType
    -- ^ Predicate that indicates if array should be true.
    -> SymArray sym (idx ::> itp) BaseBoolType
    -> IO (Pred sym)

  ----------------------------------------------------------------------
  -- Lossless (injective) conversions

  -- | Convert a natural number to an integer.
  natToInteger :: sym -> SymNat sym -> IO (SymInteger sym)

  -- | Convert an integer to a real number.
  integerToReal :: sym -> SymInteger sym -> IO (SymReal sym)

  -- | Return the unsigned value of the given bitvector as an integer.
  bvToInteger :: (1 <= w) => sym -> SymBV sym w -> IO (SymInteger sym)

  -- | Return the signed value of the given bitvector as an integer.
  sbvToInteger :: (1 <= w) => sym -> SymBV sym w -> IO (SymInteger sym)

  -- | Return @1@ if the predicate is true; @0@ otherwise.
  predToBV :: (1 <= w) => sym -> Pred sym -> NatRepr w -> IO (SymBV sym w)
  predToBV sym p w = do
    c1 <- bvLit sym w 1
    c0 <- bvLit sym w 0
    bvIte sym p c1 c0

  ----------------------------------------------------------------------
  -- Lossless combinators

  -- | Convert a natural number to a real number.
  natToReal :: sym -> SymNat sym -> IO (SymReal sym)
  natToReal sym = natToInteger sym >=> integerToReal sym

  -- | Convert an unsigned bitvector to a real number.
  uintToReal :: (1 <= w) => sym -> SymBV sym w -> IO (SymReal sym)
  uintToReal sym = bvToInteger sym >=> integerToReal sym

  -- | Convert an signed bitvector to a real number.
  sbvToReal :: (1 <= w) => sym -> SymBV sym w -> IO (SymReal sym)
  sbvToReal sym = sbvToInteger sym >=> integerToReal sym

  ----------------------------------------------------------------------
  -- Lossy (non-injective) conversions

  -- | Round a real number to an integer.
  -- Numbers are rounded to the nearest representable number, with rounding away from
  -- zero when two integers are equi-distant (e.g., 1.5 rounds to 2).
  realRound :: sym -> SymReal sym -> IO (SymInteger sym)

  -- | Round down to the nearest integer that is at most this value.
  realFloor :: sym -> SymReal sym -> IO (SymInteger sym)

  -- | Round up to the nearest integer that is at least this value.
  realCeil :: sym -> SymReal sym -> IO (SymInteger sym)

  -- | Convert an integer to a signed bitvector.
  --
  -- Result is undefined if integer is outside of range.
  integerToSBV :: (1 <= w) => sym -> SymInteger sym -> NatRepr w -> IO (SymBV sym w)

  -- | Convert an integer to an unsigned bitvector.
  --
  -- Result is undefined if integer is outside of range.
  integerToBV :: (1 <= w) => sym -> SymInteger sym -> NatRepr w -> IO (SymBV sym w)

  ----------------------------------------------------------------------
  -- Lossy (non-injective) combinators

  -- | Convert an integer to a natural number.
  --
  -- For negative integers, the result is undefined.
  integerToNat :: sym -> SymInteger sym -> IO (SymNat sym)

  -- | Convert the unsigned value of a bitvector to a natural.
  --   May fail if the width of the bitvector exceeds the precison
  --   of Haskell 'Int'.
  bvToNat :: (1 <= w) => sym -> SymBV sym w -> IO (SymNat sym)
  bvToNat sym bv = integerToNat sym =<< bvToInteger sym bv


  -- | Convert a real number to an integer.
  --
  -- This should return some value even if the real argument is not a integer,
  -- but the result result may be arbitrarily chosen.
  realToInteger :: sym -> SymReal sym -> IO (SymInteger sym)

  -- | Convert a real number to a natural number.
  --
  -- This should return some value even if the real argument is not a natural number,
  -- but the result result may be arbitrarily chosen.
  realToNat :: sym -> SymReal sym -> IO (SymNat sym)
  realToNat sym r = realToInteger sym r >>= integerToNat sym

  -- | Convert a real number to a signed bitvector.
  -- Numbers are rounded to the nearest representable number, with rounding away from
  -- zero when two integers are equi-distant (e.g., 1.5 rounds to 2).
  realToInt  :: (1 <= w) => sym -> SymReal sym -> NatRepr w -> IO (SymBV sym w)
  realToInt sym r w  = do
    i <- realRound sym r
    clampedIntToSBV sym i w

  -- | Convert an integer to the nearest signed bitvector.
  --
  -- Numbers are rounded to the nearest representable number.
  clampedIntToSBV :: (1 <= w) => sym -> SymInteger sym -> NatRepr w -> IO (SymBV sym w)
  clampedIntToSBV sym i w
    | Just v <- asInteger i = do
      bvLit sym w $ signedClamp w v
    | otherwise = do
      -- Handle case where i < minSigned w
      let min_val = minSigned w
      min_sym <- intLit sym min_val
      is_lt <- intLt sym i min_sym
      iteM bvIte sym is_lt (bvLit sym w min_val) $ do
        -- Handle case where i > maxSigned w
        let max_val = maxSigned w
        max_sym <- intLit sym max_val
        is_gt <- intLt sym max_sym i
        iteM bvIte sym is_gt (bvLit sym w max_val) $ do
          -- Do unclamped conversion.
          integerToSBV sym i w

  -- | Convert an integer to the nearest unsigned bitvector.
  --
  -- Numbers are rounded to the nearest representable number.
  clampedIntToBV :: (1 <= w) => sym -> SymInteger sym -> NatRepr w -> IO (SymBV sym w)
  clampedIntToBV sym i w
    | Just v <- asInteger i = do
      bvLit sym w $ unsignedClamp w v
    | otherwise = do
      -- Handle case where i < 0
      min_sym <- intLit sym 0
      is_lt <- intLt sym i min_sym
      iteM bvIte sym is_lt (bvLit sym w 0) $ do
        -- Handle case where i > maxUnsigned w
        let max_val = maxUnsigned w
        max_sym <- intLit sym max_val
        is_gt <- intLt sym max_sym i
        iteM bvIte sym is_gt (bvLit sym w max_val) $
          -- Do unclamped conversion.
          integerToBV sym i w

  -- | Convert a real number to an unsigned bitvector.
  -- Numbers are rounded to the nearest representable number, with rounding away from
  -- zero when two integers are equi-distant (e.g., 1.5 rounds to 2).
  -- When the real is negative the result is zero.
  realToUInt :: (1 <= w) => sym -> SymReal sym -> NatRepr w -> IO (SymBV sym w)
  realToUInt sym r w = do
    i <- realRound sym r
    clampedIntToBV sym i w

  ----------------------------------------------------------------------
  -- Bitvector operations.

  -- The width of the output should be at least the width of the
  -- input, but we do not enforce this in the Haskell typechecker,
  -- because it turns out to be painful to do so.

  -- | Convert a signed bitvector to the nearest signed bitvector with
  -- the given width. If the resulting width is smaller, this clamps
  -- the value to min-int or max-int when necessary.
  intSetWidth :: (1 <= m, 1 <= n) => sym -> SymBV sym m -> NatRepr n -> IO (SymBV sym n)
  intSetWidth sym e w = do
    let e_width = bvWidth e
    case w `compareNat` e_width of
      -- Truncate when the width of e is larger than w.
      NatLT _ -> do
        -- Add dynamic check due to limitation in GHC typechecker.
        Just LeqProof <- return (testLeq (incNat w) e_width)
        -- Check if e underflows
        does_underflow <- bvSlt sym e =<< bvLit sym e_width (minSigned w)
        iteM bvIte sym does_underflow (bvLit sym w (minSigned w)) $ do
          -- Check if e overflows target signed representation.
          does_overflow <- bvSgt sym e =<< bvLit sym e_width (maxSigned w)
          iteM bvIte sym does_overflow (bvLit sym w (maxSigned w)) $ do
            -- Just do truncation.
            bvTrunc sym w e
      NatEQ -> return e
      NatGT _ -> do
        -- Add dynamic check due to limitation in GHC typechecker.
        Just LeqProof <- return (testLeq (incNat e_width) w)
        bvSext sym w e

  -- | Convert an unsigned bitvector to the nearest unsigned bitvector with
  -- the given width (clamp on overflow).
  uintSetWidth :: (1 <= m, 1 <= n) => sym -> SymBV sym m -> NatRepr n -> IO (SymBV sym n)
  uintSetWidth sym e w = do
    let e_width = bvWidth e
    case w `compareNat` e_width of
      NatLT _ -> do
        -- Add dynamic check due to limitation in GHC typechecker.
        Just LeqProof <- return (testLeq (incNat w) e_width)
          -- Check if e overflows target unsigned representation.
        does_overflow <- bvUgt sym e =<< bvLit sym e_width (maxUnsigned w)
        iteM bvIte sym does_overflow (bvLit sym w (maxUnsigned w)) $ do
          -- Just do truncation.
          bvTrunc sym w e
      NatEQ -> return e
      NatGT _ -> do
        -- Add dynamic check due to limitation in GHC typechecker.
        Just LeqProof <- return (testLeq (incNat e_width) w)
        bvZext sym w e

  -- | Convert an signed bitvector to the nearest unsigned bitvector with
  -- the given width (clamp on overflow).
  intToUInt :: (1 <= m, 1 <= n) => sym -> SymBV sym m -> NatRepr n -> IO (SymBV sym n)
  intToUInt sym e w = do
    p <- bvIsNeg sym e
    iteM bvIte sym p (bvLit sym w 0) (uintSetWidth sym e w)

  -- | Convert an unsigned bitvector to the nearest signed bitvector with
  -- the given width (clamp on overflow).
  uintToInt :: (1 <= m, 1 <= n) => sym -> SymBV sym m -> NatRepr n -> IO (SymBV sym n)
  uintToInt sym e w = do
    let n = bvWidth e
    case w `compareNat` n of
      NatLT _ -> do
        -- Get maximum signed w-bit number.
        max_val <- bvLit sym n ((2^(widthVal w-1))-1)
        -- Check if expression is less than maximum.
        p <- bvUle sym e max_val
        Just LeqProof <- return (testLeq (incNat w) n)
        -- Select appropriate number then truncate.
        bvTrunc sym w =<< bvIte sym p e max_val
      NatEQ -> do
        max_val <- maxSignedBV sym w
        p <- bvUle sym e max_val
        bvIte sym p e max_val
      NatGT _ -> do
        -- Add dynamic check to ensure GHC typechecks.
        Just LeqProof <- return (testLeq (incNat n) w)
        bvZext sym w e

  ----------------------------------------------------------------------
  -- String operations

  -- | Create a concrete string literal
  stringLit :: sym -> Text -> IO (SymString sym)

  -- | Check the equality of two strings
  stringEq :: sym -> SymString sym -> SymString sym -> IO (Pred sym)

  -- | If-then-else on strings.
  stringIte :: sym -> Pred sym -> SymString sym -> SymString sym -> IO (SymString sym)

  -- | Concatenate two strings
  stringConcat :: sym -> SymString sym -> SymString sym -> IO (SymString sym)

  -- | Compute the length of a string
  stringLength :: sym -> SymString sym -> IO (SymNat sym)

  ----------------------------------------------------------------------
  -- Real operations

  -- | Return real number 0.
  realZero :: sym -> SymReal sym

  -- | Create a constant real literal.
  realLit :: sym -> Rational -> IO (SymReal sym)

  -- | Make a real literal from a scientific value. May be overridden
  -- if we want to avoid the overhead of converting scientific value
  -- to rational.
  sciLit :: sym -> Scientific -> IO (SymReal sym)
  sciLit sym s = realLit sym (toRational s)

  -- | Check equality of two real numbers.
  realEq :: sym -> SymReal sym -> SymReal sym -> IO (Pred sym)
  realEq = isEq

  -- | Check non-equality of two real numbers.
  realNe :: sym -> SymReal sym -> SymReal sym -> IO (Pred sym)
  realNe sym x y = notPred sym =<< realEq sym x y

  -- | Check @<=@ on two real numbers.
  realLe :: sym -> SymReal sym -> SymReal sym -> IO (Pred sym)

  -- | Check @<@ on two real numbers.
  realLt :: sym -> SymReal sym -> SymReal sym -> IO (Pred sym)
  realLt sym x y = notPred sym =<< realLe sym y x

  -- | Check @>=@ on two real numbers.
  realGe :: sym -> SymReal sym -> SymReal sym -> IO (Pred sym)
  realGe sym x y = realLe sym y x

  -- | Check @>@ on two real numbers.
  realGt :: sym -> SymReal sym -> SymReal sym -> IO (Pred sym)
  realGt sym x y = realLt sym y x

  -- | If-then-else on real numbers.
  realIte :: sym -> Pred sym -> SymReal sym -> SymReal sym -> IO (SymReal sym)

  -- | Negate a real number.
  realNeg :: sym -> SymReal sym -> IO (SymReal sym)

  -- | Add two real numbers.
  realAdd :: sym -> SymReal sym -> SymReal sym -> IO (SymReal sym)

  -- | Multiply two real numbers.
  realMul :: sym -> SymReal sym -> SymReal sym -> IO (SymReal sym)

  -- | Subtract one real from another.
  realSub :: sym -> SymReal sym -> SymReal sym -> IO (SymReal sym)
  realSub sym x y = realAdd sym x =<< realNeg sym y

  -- | @realSq sym x@ returns @x * x@.
  realSq :: sym -> SymReal sym -> IO (SymReal sym)
  realSq sym x = realMul sym x x

  -- | @realDiv sym x y@ returns term equivalent to @x/y@.
  --
  -- The result is undefined when @y@ is zero.
  realDiv :: sym -> SymReal sym -> SymReal sym -> IO (SymReal sym)

  -- | @realMod x y@ returns the value of @x - y * floor(x / y)@ when
  -- @y@ is not zero and @x@ when @y@ is zero.
  realMod :: sym -> SymReal sym -> SymReal sym -> IO (SymReal sym)
  realMod sym x y = do
    isZero <- realEq sym y (realZero sym)
    iteM realIte sym isZero (return x) $ do
      realSub sym x =<< realMul sym y
                    =<< integerToReal sym
                    =<< realFloor sym
                    =<< realDiv sym x y

  -- | Predicate that holds if the real number is an exact integer.
  isInteger :: sym -> SymReal sym -> IO (Pred sym)

  -- | Return true if the real is non-negative.
  realIsNonNeg :: sym -> SymReal sym -> IO (Pred sym)
  realIsNonNeg sym x = realLe sym (realZero sym) x

  -- | @realSqrt sym x@ returns sqrt(x).  Result is undefined
  -- if @x@ is negative.
  realSqrt :: sym -> SymReal sym -> IO (SymReal sym)

  -- | @realAtan2 sym y x@ returns the arctangent of @y/x@ with a range
  -- of @-pi@ to @pi@; this corresponds to the angle between the positive
  -- x-axis and the line from the origin @(x,y)@.
  --
  -- When @x@ is @0@ this returns @pi/2 * sgn y@.
  realAtan2 :: sym -> SymReal sym -> SymReal sym -> IO (SymReal sym)

  -- | Return value denoting pi.
  realPi :: sym -> IO (SymReal sym)

  realLog :: sym -> SymReal sym -> IO (SymReal sym)

  realExp :: sym -> SymReal sym -> IO (SymReal sym)

  realSin :: sym -> SymReal sym -> IO (SymReal sym)
  realCos :: sym -> SymReal sym -> IO (SymReal sym)

  realTan :: sym -> SymReal sym -> IO (SymReal sym)
  realTan sym x = do
    sin_x <- realSin sym x
    cos_x <- realCos sym x
    realDiv sym sin_x cos_x

  realSinh :: sym -> SymReal sym -> IO (SymReal sym)
  realCosh :: sym -> SymReal sym -> IO (SymReal sym)
  realTanh :: sym -> SymReal sym -> IO (SymReal sym)
  realTanh sym x = do
    sinh_x <- realSinh sym x
    cosh_x <- realCosh sym x
    realDiv sym sinh_x cosh_x

  -- | Return absolute value of the real number.
  realAbs :: sym -> SymReal sym -> IO (SymReal sym)
  realAbs sym x = do
    c <- realGe sym x (realZero sym)
    realIte sym c x =<< realNeg sym x

  -- | @realHypot x y@ returns sqrt(x^2 + y^2).
  realHypot :: sym -> SymReal sym -> SymReal sym -> IO (SymReal sym)
  realHypot sym x y = do
    case (asRational x, asRational y) of
      (Just 0, _) -> realAbs sym y
      (_, Just 0) -> realAbs sym x
      _ -> do
        x2 <- realSq sym x
        y2 <- realSq sym y
        realSqrt sym =<< realAdd sym x2 y2

  ----------------------------------------------------------------------
  -- Cplx operations

  -- | Create a complex from cartesian coordinates.
  mkComplex :: sym -> Complex (SymReal sym) -> IO (SymCplx sym)

  -- | @getRealPart x@ returns the real part of @x@.
  getRealPart :: sym -> SymCplx sym -> IO (SymReal sym)

  -- | @getImagPart x@ returns the imaginary part of @x@.
  getImagPart :: sym -> SymCplx sym -> IO (SymReal sym)

  -- | Convert a complex number into the real and imaginary part.
  cplxGetParts :: sym -> SymCplx sym -> IO (Complex (SymReal sym))

  -- | Create a constant complex literal.
  mkComplexLit :: sym -> Complex Rational -> IO (SymCplx sym)
  mkComplexLit sym d = mkComplex sym =<< traverse (realLit sym) d

  -- | Create a complex from a real value.
  cplxFromReal :: sym -> SymReal sym -> IO (SymCplx sym)
  cplxFromReal sym r = mkComplex sym (r :+ realZero sym)

  -- | If-then-else on complex values.
  cplxIte :: sym -> Pred sym -> SymCplx sym -> SymCplx sym -> IO (SymCplx sym)
  cplxIte sym c x y = do
    case asConstantPred c of
      Just True -> return x
      Just False -> return y
      _ -> do
        xr :+ xi <- cplxGetParts sym x
        yr :+ yi <- cplxGetParts sym y
        zr <- realIte sym c xr yr
        zi <- realIte sym c xi yi
        mkComplex sym (zr :+ zi)

  -- | Negate a complex number.
  cplxNeg :: sym -> SymCplx sym -> IO (SymCplx sym)
  cplxNeg sym x = mkComplex sym =<< traverse (realNeg sym) =<< cplxGetParts sym x

  -- | Add two complex numbers together.
  cplxAdd :: sym -> SymCplx sym -> SymCplx sym -> IO (SymCplx sym)
  cplxAdd sym x y = do
    xr :+ xi <- cplxGetParts sym x
    yr :+ yi <- cplxGetParts sym y
    zr <- realAdd sym xr yr
    zi <- realAdd sym xi yi
    mkComplex sym (zr :+ zi)

  -- | Subtract one complex number from another.
  cplxSub :: sym -> SymCplx sym -> SymCplx sym -> IO (SymCplx sym)
  cplxSub sym x y = do
    xr :+ xi <- cplxGetParts sym x
    yr :+ yi <- cplxGetParts sym y
    zr <- realSub sym xr yr
    zi <- realSub sym xi yi
    mkComplex sym (zr :+ zi)

  -- | Multiply two complex numbers together.
  cplxMul :: sym -> SymCplx sym -> SymCplx sym -> IO (SymCplx sym)
  cplxMul sym x y = do
    xr :+ xi <- cplxGetParts sym x
    yr :+ yi <- cplxGetParts sym y
    rz0 <- realMul sym xr yr
    rz <- realSub sym rz0 =<< realMul sym xi yi
    iz0 <- realMul sym xi yr
    iz <- realAdd sym iz0 =<< realMul sym xr yi
    mkComplex sym (rz :+ iz)

  -- | Compute the magnitude of a complex number.
  cplxMag :: sym -> SymCplx sym -> IO (SymReal sym)
  cplxMag sym x = do
    (xr :+ xi) <- cplxGetParts sym x
    realHypot sym xr xi

  -- | Return the principal square root of a complex number.
  cplxSqrt :: sym -> SymCplx sym -> IO (SymCplx sym)
  cplxSqrt sym x = do
    (r_part :+ i_part) <- cplxGetParts sym x
    case (asRational r_part :+ asRational i_part)of
      (Just r :+ Just i) | Just z <- tryComplexSqrt tryRationalSqrt (r :+ i) ->
        mkComplexLit sym z

      (_ :+ Just 0) -> do
        c <- realGe sym r_part (realZero sym)
        u <- iteM realIte sym c
          (realSqrt sym r_part)
          (realLit sym 0)
        v <- iteM realIte sym c
          (realLit sym 0)
          (realSqrt sym =<< realNeg sym r_part)
        mkComplex sym (u :+ v)

      _ -> do
        m <- realHypot sym r_part i_part
        m_plus_r <- realAdd sym m r_part
        m_sub_r  <- realSub sym m r_part
        two <- realLit sym 2
        u <- realSqrt sym =<< realDiv sym m_plus_r two
        v <- realSqrt sym =<< realDiv sym m_sub_r  two
        neg_v <- realNeg sym v
        i_part_nonneg <- realIsNonNeg sym i_part
        v' <- realIte sym i_part_nonneg v neg_v
        mkComplex sym (u :+ v')

  -- | Compute sine of a complex number.
  cplxSin :: sym -> SymCplx sym -> IO (SymCplx sym)
  cplxSin sym arg = do
    c@(x :+ y) <- cplxGetParts sym arg
    case asRational <$> c of
      (Just 0 :+ Just 0) -> cplxFromReal sym (realZero sym)
      (_ :+ Just 0) -> cplxFromReal sym =<< realSin sym x
      (Just 0 :+ _) -> do
        -- sin(0 + bi) = sin(0) cosh(b) + i*cos(0)sinh(b) = i*sinh(b)
        sinh_y <- realSinh sym y
        mkComplex sym (realZero sym :+ sinh_y)
      _ -> do
        sin_x <- realSin sym x
        cos_x <- realCos sym x
        sinh_y <- realSinh sym y
        cosh_y <- realCosh sym y
        r_part <- realMul sym sin_x cosh_y
        i_part <- realMul sym cos_x sinh_y
        mkComplex sym (r_part :+ i_part)

  -- | Compute cosine of a complex number.
  cplxCos :: sym -> SymCplx sym -> IO (SymCplx sym)
  cplxCos sym arg = do
    c@(x :+ y) <- cplxGetParts sym arg
    case asRational <$> c of
      (Just 0 :+ Just 0) -> cplxFromReal sym =<< realLit sym 1
      (_ :+ Just 0) -> cplxFromReal sym =<< realCos sym x
      (Just 0 :+ _) -> do
        -- cos(0 + bi) = cos(0) cosh(b) - i*sin(0)sinh(b) = cosh(b)
        cosh_y    <- realCosh sym y
        cplxFromReal sym cosh_y
      _ -> do
        neg_sin_x <- realNeg sym =<< realSin sym x
        cos_x     <- realCos sym x
        sinh_y    <- realSinh sym y
        cosh_y    <- realCosh sym y
        r_part <- realMul sym cos_x cosh_y
        i_part <- realMul sym neg_sin_x sinh_y
        mkComplex sym (r_part :+ i_part)

  -- | Compute tangent of a complex number.
  cplxTan :: sym -> SymCplx sym -> IO (SymCplx sym)
  cplxTan sym arg = do
    c@(x :+ y) <- cplxGetParts sym arg
    case asRational <$> c of
      (Just 0 :+ Just 0) -> cplxFromReal sym (realZero sym)
      (_ :+ Just 0) -> do
        cplxFromReal sym =<< realTan sym x
      (Just 0 :+ _) -> do
        i_part <- realTanh sym y
        mkComplex sym (realZero sym :+ i_part)
      _ -> do
        sin_x <- realSin sym x
        cos_x <- realCos sym x
        sinh_y <- realSinh sym y
        cosh_y <- realCosh sym y
        u <- realMul sym cos_x cosh_y
        v <- realMul sym sin_x sinh_y
        u2 <- realMul sym u u
        v2 <- realMul sym v v
        m <- realAdd sym u2 v2
        sin_x_cos_x   <- realMul sym sin_x cos_x
        sinh_y_cosh_y <- realMul sym sinh_y cosh_y
        r_part <- realDiv sym sin_x_cos_x m
        i_part <- realDiv sym sinh_y_cosh_y m
        mkComplex sym (r_part :+ i_part)

  -- | @hypotCplx x y@ returns @sqrt(abs(x)^2 + abs(y)^2)@.
  cplxHypot :: sym -> SymCplx sym -> SymCplx sym -> IO (SymCplx sym)
  cplxHypot sym x y = do
    (xr :+ xi) <- cplxGetParts sym x
    (yr :+ yi) <- cplxGetParts sym y
    xr2 <- realSq sym xr
    xi2 <- realSq sym xi
    yr2 <- realSq sym yr
    yi2 <- realSq sym yi

    r2 <- foldM (realAdd sym) xr2 [xi2, yr2, yi2]
    cplxFromReal sym =<< realSqrt sym r2

  -- | @roundCplx x@ rounds complex number to nearest integer.
  -- Numbers with a fractional part of 0.5 are rounded away from 0.
  -- Imaginary and real parts are rounded independently.
  cplxRound :: sym -> SymCplx sym -> IO (SymCplx sym)
  cplxRound sym x = do
    c <- cplxGetParts sym x
    mkComplex sym =<< traverse (integerToReal sym <=< realRound sym) c

  -- | @cplxFloor x@ rounds to nearest integer less than or equal to x.
  -- Imaginary and real parts are rounded independently.
  cplxFloor :: sym -> SymCplx sym -> IO (SymCplx sym)
  cplxFloor sym x =
    mkComplex sym =<< traverse (integerToReal sym <=< realFloor sym)
                  =<< cplxGetParts sym x
  -- | @cplxCeil x@ rounds to nearest integer greater than or equal to x.
  -- Imaginary and real parts are rounded independently.
  cplxCeil :: sym -> SymCplx sym -> IO (SymCplx sym)
  cplxCeil sym x =
    mkComplex sym =<< traverse (integerToReal sym <=< realCeil sym)
                  =<< cplxGetParts sym x

  -- | @conjReal x@ returns the complex conjugate of the input.
  cplxConj :: sym -> SymCplx sym -> IO (SymCplx sym)
  cplxConj sym x  = do
    r :+ i <- cplxGetParts sym x
    ic <- realNeg sym i
    mkComplex sym (r :+ ic)

  -- | Returns exponential of a complex number.
  cplxExp :: sym -> SymCplx sym -> IO (SymCplx sym)
  cplxExp sym x = do
    (rx :+ i_part) <- cplxGetParts sym x
    expx <- realExp sym rx
    cosx <- realCos sym i_part
    sinx <- realSin sym i_part
    rz <- realMul sym expx cosx
    iz <- realMul sym expx sinx
    mkComplex sym (rz :+ iz)

  -- | Check equality of two complex numbers.
  cplxEq :: sym -> SymCplx sym -> SymCplx sym -> IO (Pred sym)
  cplxEq sym x y = do
    xr :+ xi <- cplxGetParts sym x
    yr :+ yi <- cplxGetParts sym y
    pr <- realEq sym xr yr
    pj <- realEq sym xi yi
    andPred sym pr pj

  -- | Check non-equality of two complex numbers.
  cplxNe :: sym -> SymCplx sym -> SymCplx sym -> IO (Pred sym)
  cplxNe sym x y = do
    xr :+ xi <- cplxGetParts sym x
    yr :+ yi <- cplxGetParts sym y
    pr <- realNe sym xr yr
    pj <- realNe sym xi yi
    orPred sym pr pj


-----------------------------------------------------------------------
-- WordMap operations

data WordMap sym w tp =
     SimpleWordMap !(SymExpr sym
                       (BaseArrayType (EmptyCtx ::> BaseBVType w) BaseBoolType))
                   !(SymExpr sym
                       (BaseArrayType (EmptyCtx ::> BaseBVType w) tp))

emptyWordMap :: (IsExprBuilder sym, 1 <= w)
             => sym
             -> NatRepr w
             -> BaseTypeRepr a
             -> IO (WordMap sym w a)
emptyWordMap sym w tp = do
  let idxRepr = Ctx.singleton (BaseBVRepr w)
  SimpleWordMap <$> constantArray sym idxRepr (falsePred sym)
                <*> baseDefaultValue sym (BaseArrayRepr idxRepr tp)

muxWordMap :: IsExprBuilder sym
           => sym
           -> NatRepr w
           -> BaseTypeRepr a
           -> (Pred sym
               -> WordMap sym w a
               -> WordMap sym w a
               -> IO (WordMap sym w a))
muxWordMap sym _w _tp p (SimpleWordMap bs1 xs1) (SimpleWordMap bs2 xs2) = do
  SimpleWordMap <$> arrayIte sym p bs1 bs2
                <*> arrayIte sym p xs1 xs2


insertWordMap :: IsExprBuilder sym
              => sym
              -> NatRepr w
              -> BaseTypeRepr a
              -> SymBV sym w
              -> SymExpr sym a
              -> WordMap sym w a
              -> IO (WordMap sym w a)
insertWordMap sym _w _ idx v (SimpleWordMap bs xs) = do
  let i = Ctx.singleton idx
  SimpleWordMap <$> arrayUpdate sym bs i (truePred sym)
                <*> arrayUpdate sym xs i v


lookupWordMap :: IsExprBuilder sym
              => sym
              -> NatRepr w
              -> BaseTypeRepr a
              -> SymBV sym w
              -> WordMap sym w a
              -> IO (PartExpr (Pred sym) (SymExpr sym a))
lookupWordMap sym _w _tp idx (SimpleWordMap bs xs) = do
  let i = Ctx.singleton idx
  p <- arrayLookup sym bs i
  case asConstantPred p of
    Just False -> return Unassigned
    _ -> PE p <$> arrayLookup sym xs i

-- | Create a literal from an indexlit.
indexLit :: IsExprBuilder sym => sym -> IndexLit idx -> IO (SymExpr sym idx)
indexLit sym (NatIndexLit i)  = natLit sym i
indexLit sym (BVIndexLit w v) = bvLit sym w v

iteM :: IsExprBuilder sym
        => (sym -> Pred sym -> v -> v -> IO v)
        -> sym -> Pred sym -> IO v -> IO v -> IO v
iteM ite sym p mx my = do
  case asConstantPred p of
    Just True -> mx
    Just False -> my
    Nothing -> join $ ite sym p <$> mx <*> my


-- | A function that can be applied to symbolic arguments.
--
-- This type is used by some methods in classes 'IsExprBuilder' and
-- 'IsSymInterface'.
type family SymFn sym :: Ctx BaseType -> BaseType -> *

class IsSymFn fn where
  -- | Get the argument types of a function.
  fnArgTypes :: fn args ret -> Ctx.Assignment BaseTypeRepr args

  -- | Get the return type of a function.
  fnReturnType :: fn args ret -> BaseTypeRepr ret

-- | This extends the interface for building expressions with operations
-- for creating new constants and functions.
class ( IsExprBuilder sym
      , IsSymFn (SymFn sym)
      , OrdF (SymExpr sym)
      ) => IsSymExprBuilder sym where

  ----------------------------------------------------------------------
  -- Fresh variables

  -- | Create a fresh uninterpreted constant.
  freshConstant :: sym -> SolverSymbol -> BaseTypeRepr tp -> IO (SymExpr sym tp)

  -- | Create a fresh latch.
  freshLatch    :: sym -> SolverSymbol -> BaseTypeRepr tp -> IO (SymExpr sym tp)

  ----------------------------------------------------------------------
  -- Functions needs to support quantifiers.

  -- | Creates a bound variable.
  --
  -- This will be treated as a free constant when appearing inside asserted
  -- expressions.  It can be added to predicates as well.
  freshBoundVar :: sym -> SolverSymbol -> BaseTypeRepr tp -> IO (BoundVar sym tp)

  -- | Return an expression that references the bound variable.
  varExpr :: sym -> BoundVar sym tp -> SymExpr sym tp

  -- | @forallPred sym v e@ returns an expression that repesents @forall v . e@.
  -- Throws a user error if bound var has already been used in a quantifier.
  forallPred :: sym
             -> BoundVar sym tp
             -> Pred sym
             -> IO (Pred sym)

  -- | @existsPred sym v e@ returns an expression that repesents @exists v . e@.
  -- Throws a user error if bound var has already been used in a quantifier.
  existsPred :: sym
             -> BoundVar sym tp
             -> Pred sym
             -> IO (Pred sym)

  ----------------------------------------------------------------------
  -- SymFn operations.

  -- | Return a function defined by an expression over bound
  -- variables. The predicate argument allows the user to specify when
  -- an application of the function should be unfolded and evaluated,
  -- e.g. to perform constant folding.
  definedFn :: sym
            -- ^ Symbolic interface
            -> SolverSymbol
            -- ^ The name to give a function (need not be unique)
            -> Ctx.Assignment (BoundVar sym) args
            -- ^ Bound variables to use as arguments for function.
            -> SymExpr sym ret
            -- ^ Operation defining result of defined function.
            -> (Ctx.Assignment (SymExpr sym) args -> Bool)
               -- ^ Predicate for checking if we should evaluate function.
            -> IO (SymFn sym args ret)

  -- | Return a function defined by Haskell computation over symbolic expressions.
  inlineDefineFun :: Ctx.CurryAssignmentClass args
                  => sym
                     -- ^ Symbolic interface
                  -> SolverSymbol
                  -- ^ The name to give a function (need not be unique)
                  -> Ctx.Assignment BaseTypeRepr args
                  -- ^ Arguments for function

                  -> Ctx.CurryAssignment args (SymExpr sym) (IO (SymExpr sym ret))
                  -- ^ Operation defining result of defined function.
                  -> IO (SymFn sym args ret)
  inlineDefineFun sym nm tps f = do
    -- Create bound variables for function
    vars <- traverseFC (freshBoundVar sym emptySymbol) tps
    -- Call operation on expressions created from variables
    r <- Ctx.uncurryAssignment f (fmapFC (varExpr sym) vars)
    -- Define function
    definedFn sym nm vars r (\_ -> False)

  -- | Create a new uninterpreted function.
  freshTotalUninterpFn :: forall args ret
                        .  sym
                          -- ^ Symbolic interface
                       -> SolverSymbol
                          -- ^ The name to give a function (need not be unique)
                       -> Ctx.Assignment BaseTypeRepr args
                          -- ^ Types of arguments expected by function
                       -> BaseTypeRepr ret
                           -- ^ Return type of function
                       -> IO (SymFn sym args ret)

  -- | Apply a set of arguments to a symbolic function.
  --
  -- This will automatically add assertions to the current context stating that
  -- the preconditions hold.
  applySymFn :: sym
                -- ^ Symbolic interface
             -> SymFn sym args ret
                -- ^ Function to call
             -> Ctx.Assignment (SymExpr sym) args
                -- ^ Arguments to function
             -> IO (SymExpr sym ret)

------------------------------------------------------------------------
-- IsSymInterface utilities

-- | This returns true if the value corresponds to a concrete value.
baseIsConcrete :: forall sym bt
                . IsExprBuilder sym
               => sym
               -> SymExpr sym bt
               -> IO Bool
baseIsConcrete sym x =
  case exprType x of
    BaseBoolRepr    -> return $ isJust $ asConstantPred x
    BaseNatRepr     -> return $ isJust $ asNat x
    BaseIntegerRepr -> return $ isJust $ asInteger x
    BaseBVRepr _    -> return $ isJust $ asUnsignedBV x
    BaseRealRepr    -> return $ isJust $ asRational x
    BaseStringRepr  -> return $ isJust $ asString x
    BaseComplexRepr -> return $ isJust $ asComplex x
    BaseStructRepr (flds ::Ctx.Assignment BaseTypeRepr ctx) ->
        Ctx.forIndex (Ctx.size flds) f (return True)
      where f :: IO Bool -> Ctx.Index ctx tp -> IO Bool
            f b i = (&&) <$> b <*> (baseIsConcrete sym =<< structField sym x i)
    BaseArrayRepr _ _bt' -> do
      case asConstantArray x of
        Just x' -> baseIsConcrete sym x'
        Nothing -> return $ False

baseDefaultValue :: forall sym bt
                  . IsExprBuilder sym
                 => sym
                 -> BaseTypeRepr bt
                 -> IO (SymExpr sym bt)
baseDefaultValue sym bt =
  case bt of
    BaseBoolRepr    -> return $! falsePred sym
    BaseNatRepr     -> natLit sym 0
    BaseIntegerRepr -> intLit sym 0
    BaseBVRepr w    -> bvLit sym w 0
    BaseRealRepr    -> return $! realZero sym
    BaseComplexRepr -> mkComplexLit sym (0 :+ 0)
    BaseStringRepr  -> stringLit sym mempty
    BaseStructRepr flds -> do
      let f :: BaseTypeRepr tp -> IO (SymExpr sym tp)
          f v = baseDefaultValue sym v
      mkStruct sym =<< traverseFC f flds
    BaseArrayRepr idx bt' -> do
      elt <- baseDefaultValue sym bt'
      constantArray sym idx elt

-- | Return predicate equivalent to a Boolean.
backendPred :: IsExprBuilder sym => sym -> Bool -> Pred sym
backendPred sym True  = truePred  sym
backendPred sym False = falsePred sym

-- | Create a value from a rational.
mkRational :: IsExprBuilder sym => sym -> Rational -> IO (SymCplx sym)
mkRational sym v = mkComplexLit sym (v :+ 0)

-- | Create a value from an integer.
mkReal  :: (IsExprBuilder sym, Real a) => sym -> a -> IO (SymCplx sym)
mkReal sym v = mkRational sym (toRational v)

-- | Return 1 if the predicate is true; 0 otherwise.
predToReal :: IsExprBuilder sym => sym -> Pred sym -> IO (SymReal sym)
predToReal sym p = do
  r1 <- realLit sym 1
  realIte sym p r1 (realZero sym)

-- | Extract the value of a rational expression; fail if the
--   value is not a constant.
realExprAsRational :: (Monad m, IsExpr e) => e BaseRealType -> m Rational
realExprAsRational x = do
  case asRational x of
    Just r -> return r
    Nothing -> fail "Value is not a constant expression."

-- | Extract the value of a complex expression, which is assumed
--   to be a constant real number.  Fail if the number has nonzero
--   imaginary component, or if it is not a constant.
cplxExprAsRational :: (Monad m, IsExpr e) => e BaseComplexType -> m Rational
cplxExprAsRational x = do
  case asComplex x of
    Just (r :+ i) -> do
      when (i /= 0) $
        fail "Complex value has an imaginary part."
      return r
    Nothing -> do
      fail "Complex value is not a constant expression."

-- | Return a complex value as a constant integer if it exists.
cplxExprAsInteger :: (Monad m, IsExpr e) => e BaseComplexType -> m Integer
cplxExprAsInteger x = rationalAsInteger =<< cplxExprAsRational x

-- | Return value as a constant integer if it exists.
rationalAsInteger :: Monad m => Rational -> m Integer
rationalAsInteger r = do
  when (denominator r /= 1) $ do
    fail "Value is not an integer."
  return (numerator r)

-- | Return value as a constant integer if it exists.
realExprAsInteger :: (IsExpr e, Monad m) => e BaseRealType -> m Integer
realExprAsInteger x =
  rationalAsInteger =<< realExprAsRational x

-- | Return value as a constant integer if it exists.
realExprAsNat :: (IsExpr e, Monad m) => e BaseRealType -> m Natural
realExprAsNat x =
  fromInteger <$> (rationalAsInteger =<< realExprAsRational x)

-- | Return value as a constant integer if it exists.
cplxExprAsNat :: (IsExpr e, Monad m) => e BaseComplexType -> m Natural
cplxExprAsNat x = fromInteger <$> cplxExprAsInteger x

andAllOf :: IsExprBuilder sym
         => sym
         -> Fold s (Pred sym)
         -> s
         -> IO (Pred sym)
andAllOf sym f s = foldlMOf f (andPred sym) (truePred sym) s

orOneOf :: IsExprBuilder sym
         => sym
         -> Fold s (Pred sym)
         -> s
         -> IO (Pred sym)
orOneOf sym f s = foldlMOf f (orPred sym) (falsePred sym) s

-- | Return predicate that holds if value is non-zero.
isNonZero :: IsExprBuilder sym => sym -> SymCplx sym -> IO (Pred sym)
isNonZero sym v = cplxNe sym v =<< mkRational sym 0

-- | Return predicate that holds if imaginary part of number is zero.
isReal :: IsExprBuilder sym => sym -> SymCplx sym -> IO (Pred sym)
isReal sym v = do
  i <- getImagPart sym v
  realEq sym i (realZero sym)

-- | Divide one number by another.
--
-- Adds assertion on divide by zero.
cplxDiv :: IsExprBuilder sym
        => sym
        -> SymCplx sym
        -> SymCplx sym
        -> IO (SymCplx sym)
cplxDiv sym x y = do
  xr :+ xi <- cplxGetParts sym x
  yc@(yr :+ yi) <- cplxGetParts sym y
  case asRational <$> yc of
    (_ :+ Just 0) -> do
      zc <- (:+) <$> realDiv sym xr yr <*> realDiv sym xi yr
      mkComplex sym zc
    (Just 0 :+ _) -> do
      zc <- (:+) <$> realDiv sym xi yi <*> realDiv sym xr yi
      mkComplex sym zc
    _ -> do
      yr_abs <- realMul sym yr yr
      yi_abs <- realMul sym yi yi
      y_abs <- realAdd sym yr_abs yi_abs

      zr_1 <- realMul sym xr yr
      zr_2 <- realMul sym xi yi
      zr <- realAdd sym zr_1 zr_2

      zi_1 <- realMul sym xi yr
      zi_2 <- realMul sym xr yi
      zi <- realSub sym zi_1 zi_2

      zc <- (:+) <$> realDiv sym zr y_abs <*> realDiv sym zi y_abs
      mkComplex sym zc

-- | Helper function that returns logarithm of input.
--
-- This operation adds an assertion that the input is non-zero.
cplxLog' :: IsExprBuilder sym
         => sym -> SymCplx sym -> IO (Complex (SymReal sym))
cplxLog' sym x = do
  xr :+ xi <- cplxGetParts sym x
  -- Get the magnitude of the value.
  xm <- realHypot sym xr xi
  -- Get angle of complex number.
  xa <- realAtan2 sym xi xr
  -- Get log of magnitude
  zr <- realLog sym xm
  return $! zr :+ xa

-- | Returns logarithm of input.
--
-- This operation adds an assertion that the input is non-zero.
cplxLog :: IsExprBuilder sym
        => sym -> SymCplx sym -> IO (SymCplx sym)
cplxLog sym x = mkComplex sym =<< cplxLog' sym x

-- | Returns logarithm of input at a given base.
--
-- This operation adds an assertion that the input is non-zero.
cplxLogBase :: IsExprBuilder sym
            => Rational
            -> sym
            -> SymCplx sym
            -> IO (SymCplx sym)
cplxLogBase base sym x = do
  b <- realLog sym =<< realLit sym base
  z <- traverse (\r -> realDiv sym r b) =<< cplxLog' sym x
  mkComplex sym z

--------------------------------------------------------------------------
-- Relationship to concrete values

asConcrete :: IsExpr e => e tp -> Maybe (ConcreteVal tp)
asConcrete x =
  case exprType x of
    BaseBoolRepr    -> ConcreteBool <$> asConstantPred x
    BaseNatRepr    -> ConcreteNat <$> asNat x
    BaseIntegerRepr -> ConcreteInteger <$> asInteger x
    BaseRealRepr    -> ConcreteReal <$> asRational x
    BaseStringRepr -> ConcreteString <$> asString x
    BaseComplexRepr -> ConcreteComplex <$> asComplex x
    BaseBVRepr w    -> ConcreteBV w <$> asUnsignedBV x
    BaseStructRepr _ -> Nothing -- FIXME?
    BaseArrayRepr _ _ -> Nothing -- FIXME?


concreteToSym :: IsExprBuilder sym => sym -> ConcreteVal tp -> IO (SymExpr sym tp)
concreteToSym sym = \case
   ConcreteBool True    -> return (truePred sym)
   ConcreteBool False   -> return (falsePred sym)
   ConcreteNat x        -> natLit sym x
   ConcreteInteger x    -> intLit sym x
   ConcreteReal x       -> realLit sym x
   ConcreteString x     -> stringLit sym x
   ConcreteComplex x    -> mkComplexLit sym x
   ConcreteBV w x       -> bvLit sym w x
   ConcreteStruct xs    -> mkStruct sym =<< traverseFC (concreteToSym sym) xs
   ConcreteArray idxTy def xs0 -> go (Map.toAscList xs0) =<< constantArray sym idxTy =<< concreteToSym sym def
     where
     go [] arr = return arr
     go ((i,x):xs) arr =
        do arr' <- go xs arr
           i' <- traverseFC (concreteToSym sym) i
           x' <- concreteToSym sym x
           arrayUpdate sym arr' i' x'

------------------------------------------------------------------------
-- muxIntegerRange

{-# INLINABLE muxIntegerRange #-}
-- | This function is used for selecting a value from among potential values in a
-- range.
--
-- 'muxIntegerRange p ite f l h' returns an expression denoting the value obtained
-- from the value 'f i' where 'i' is the smallest value in the range '[l..h]' such that
-- 'p i' is true.  If 'p i' is true for no such value then, this returns the value 'f h'.
muxIntegerRange :: Monad m
                => (Integer -> m (e BaseBoolType))
                   -- ^ Returns predicate that holds if we have found the value we are looking
                   -- for.  It is assumed that the predicate must hold for a unique integer in
                   -- the range.
                -> (e BaseBoolType -> a -> a -> m a)
                   -- ^ Ite function
                -> (Integer -> m a)
                   -- ^ Function for concrete values.
                -> Integer -- ^ Lower bound (inclusive)
                -> Integer -- ^ Upper bound (inclusive)
                -> m a
muxIntegerRange predFn iteFn f l h
  | l < h = do
    c <- predFn l
    match_branch <- f l
    other_branch <- muxIntegerRange predFn iteFn f (succ l) h
    iteFn c match_branch other_branch
  | otherwise = f h

-- | This provides an interface for converting between Haskell values and a
-- solver representation.
data SymEncoder sym v tp
   = SymEncoder { symEncoderType :: !(BaseTypeRepr tp)
                , symFromExpr :: !(sym -> SymExpr sym tp -> IO v)
                , symToExpr   :: !(sym -> v -> IO (SymExpr sym tp))
                }<|MERGE_RESOLUTION|>--- conflicted
+++ resolved
@@ -248,15 +248,11 @@
   asSignedBV   :: (1 <= w) => e (BaseBVType w) -> Maybe Integer
   asSignedBV _ = Nothing
 
-<<<<<<< HEAD
   asString :: e BaseStringType -> Maybe Text
   asString _ = Nothing
 
-  -- | Return value if this is an array of constants.
-=======
   -- | Return the unique element value if this is a constant array,
   -- such as one made with 'constantArray'.
->>>>>>> eb453728
   asConstantArray :: e (BaseArrayType idx bt) -> Maybe (e bt)
   asConstantArray _ = Nothing
 
@@ -456,14 +452,7 @@
   -- | Multiply one number by another.
   natMul :: sym -> SymNat sym -> SymNat sym -> IO (SymNat sym)
 
-<<<<<<< HEAD
-  -- | 'natDiv sym x y' performs natural division.
-=======
-  -- | Evaluate a weighted sum of natural number values
-  natSum :: sym -> WeightedSum (SymExpr sym) BaseNatType -> IO (SymNat sym)
-
   -- | @'natDiv' sym x y@ performs division on naturals.
->>>>>>> eb453728
   --
   -- The result is undefined if @y@ equals @0@.
   --
