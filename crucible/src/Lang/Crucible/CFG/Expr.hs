--- conflicted
+++ resolved
@@ -13,11 +13,8 @@
 Evaluation of expressions is defined in module "Lang.Crucible.Simulator.Evaluation".
 -}
 {-# LANGUAGE DataKinds #-}
+{-# LANGUAGE FlexibleContexts #-}
 {-# LANGUAGE GADTs #-}
-<<<<<<< HEAD
-=======
-{-# LANGUAGE FlexibleContexts #-}
->>>>>>> 2724c4cb
 {-# LANGUAGE KindSignatures #-}
 {-# LANGUAGE PatternSynonyms #-}
 {-# LANGUAGE PolyKinds #-}
@@ -114,31 +111,31 @@
 -- App
 
 -- | Equality on bitvectors
-pattern BVEq :: () => (1 <= w, tp ~ BoolType) => NatRepr w -> f (BVType w) -> f (BVType w) -> App f tp
+pattern BVEq :: () => (1 <= w, tp ~ BoolType) => NatRepr w -> f (BVType w) -> f (BVType w) -> App ext f tp
 pattern BVEq w x y = BaseIsEq (BaseBVRepr w) x y
 
 -- | Equality on natural numbers.
-pattern NatEq :: () => (tp ~ BoolType) => f NatType -> f NatType -> App f tp
+pattern NatEq :: () => (tp ~ BoolType) => f NatType -> f NatType -> App ext f tp
 pattern NatEq x y = BaseIsEq BaseNatRepr x y
 
 -- | Equality on integers
-pattern IntEq :: () => (tp ~ BoolType) => f IntegerType -> f IntegerType -> App f tp
+pattern IntEq :: () => (tp ~ BoolType) => f IntegerType -> f IntegerType -> App ext f tp
 pattern IntEq x y = BaseIsEq BaseIntegerRepr x y
 
 -- | Equality on real numbers.
-pattern RealEq :: () => (tp ~ BoolType) => f RealValType -> f RealValType -> App f tp
+pattern RealEq :: () => (tp ~ BoolType) => f RealValType -> f RealValType -> App ext f tp
 pattern RealEq x y = BaseIsEq BaseRealRepr x y
 
 -- | Return first or second value depending on condition.
-pattern BoolIte :: () => (tp ~ BoolType) => f BoolType -> f tp -> f tp -> App f tp
+pattern BoolIte :: () => (tp ~ BoolType) => f BoolType -> f tp -> f tp -> App ext f tp
 pattern BoolIte c x y = BaseIte BaseBoolRepr c x y
 
 -- | Return first or second number depending on condition.
-pattern RealIte :: () => (tp ~ RealValType) => f BoolType -> f tp -> f tp -> App f tp
+pattern RealIte :: () => (tp ~ RealValType) => f BoolType -> f tp -> f tp -> App ext f tp
 pattern RealIte c x y = BaseIte BaseRealRepr c x y
 
 -- | Return first or second value depending on condition.
-pattern BVIte :: () => (1 <= w, tp ~ BVType w) => f BoolType -> NatRepr w -> f tp -> f tp -> App f tp
+pattern BVIte :: () => (1 <= w, tp ~ BVType w) => f BoolType -> NatRepr w -> f tp -> f tp -> App ext f tp
 pattern BVIte c w x y = BaseIte (BaseBVRepr w) c x y
 
 -- | The main Crucible expression datastructure, defined as a
@@ -151,7 +148,7 @@
 data App (ext :: *) (f :: CrucibleType -> *) (tp :: CrucibleType) where
 
   ----------------------------------------------------------------------
-  -- Syntax Extension 
+  -- Syntax Extension
 
   ExtensionApp :: !(ExprExtension ext f tp) -> App ext f tp
 
@@ -162,14 +159,14 @@
   BaseIsEq :: !(BaseTypeRepr tp)
            -> !(f (BaseToType tp))
            -> !(f (BaseToType tp))
-           -> App f BoolType
+           -> App ext f BoolType
 
   -- | Select one or other
   BaseIte :: !(BaseTypeRepr tp)
           -> !(f BoolType)
           -> !(f (BaseToType tp))
           -> !(f (BaseToType tp))
-          -> App f (BaseToType tp)
+          -> App ext f (BaseToType tp)
 
   ----------------------------------------------------------------------
   -- ()
@@ -217,26 +214,11 @@
           -> !(f BoolType)
           -> App ext f BoolType
 
-<<<<<<< HEAD
-=======
-  -- Exclusive or of Boolean values.
-  BoolIte :: !(f BoolType)
-          -> !(f BoolType)
-          -> !(f BoolType)
-          -> App ext f BoolType
-
->>>>>>> 2724c4cb
   ----------------------------------------------------------------------
   -- Nat
 
   -- @NatLit n@ returns the value n.
-<<<<<<< HEAD
-  NatLit :: !Natural -> App f NatType
-=======
   NatLit :: !Natural -> App ext f NatType
-  -- Equality on natural numbers.
-  NatEq :: !(f NatType) -> !(f NatType) -> App ext f BoolType
->>>>>>> 2724c4cb
   -- Less than on natural numbers.
   NatLt :: !(f NatType) -> !(f NatType) -> App ext f BoolType
   -- Less than or equal on natural numbers.
@@ -261,12 +243,7 @@
   -- Multiple two integers.
   IntMul :: !(f IntegerType) -> !(f IntegerType) -> App ext f IntegerType
 
-<<<<<<< HEAD
-  IntLt :: !(f IntegerType) -> !(f IntegerType) -> App f BoolType
-=======
-  IntEq :: !(f IntegerType) -> !(f IntegerType) -> App ext f BoolType
   IntLt :: !(f IntegerType) -> !(f IntegerType) -> App ext f BoolType
->>>>>>> 2724c4cb
 
   ----------------------------------------------------------------------
   -- RealVal
@@ -286,15 +263,7 @@
   -- @y@ is not zero and @x@ when @y@ is zero.
   RealMod :: !(f RealValType) -> !(f RealValType) -> App ext f RealValType
 
-<<<<<<< HEAD
-  RealLt :: !(f RealValType) -> !(f RealValType) -> App f BoolType
-=======
-  -- Return first or second number depending on condition.
-  RealIte :: !(f BoolType) -> !(f RealValType) -> !(f RealValType) -> App ext f RealValType
-
-  RealEq :: !(f RealValType) -> !(f RealValType) -> App ext f BoolType
   RealLt :: !(f RealValType) -> !(f RealValType) -> App ext f BoolType
->>>>>>> 2724c4cb
   -- Return true if real value is integer.
   RealIsInteger :: !(f RealValType) -> App ext f BoolType
 
@@ -639,10 +608,10 @@
 
   IntegerArrayEq :: !(f IntegerArrayType)
                  -> !(f IntegerArrayType)
-                 -> App f BoolType
+                 -> App ext f BoolType
   RealArrayEq :: !(f RealArrayType)
               -> !(f RealArrayType)
-              -> App f BoolType
+              -> App ext f BoolType
 
   -- Converts a real array to an integer array.
   --
@@ -884,15 +853,6 @@
          -> !(f (BVType w))
          -> App ext f (BVType r)
 
-<<<<<<< HEAD
-=======
-  BVEq  :: (1 <= w)
-        => !(NatRepr w)
-        -> !(f (BVType w))
-        -> !(f (BVType w))
-        -> App ext f BoolType
-
->>>>>>> 2724c4cb
   -- Complement bits in bitvector.
   BVNot :: (1 <= w)
         => !(NatRepr w)
@@ -1032,16 +992,6 @@
          -> !(f (BVType w)) -- The shift amount as an unsigned integer.
          -> App ext f (BVType w)
 
-<<<<<<< HEAD
-=======
-  BVIte :: (1 <= w)
-        => !(f BoolType)
-        -> !(NatRepr w)
-        -> !(f (BVType w))
-        -> !(f (BVType w))
-        -> App ext f (BVType w)
-
->>>>>>> 2724c4cb
   -- Given a Boolean, returns one if Boolean is True and zero otherwise.
   BoolToBV :: (1 <= w)
            => !(NatRepr w)
@@ -1157,16 +1107,6 @@
   CharVectorLit :: !CharVector
                 -> App ext f CharArrayType
 
-<<<<<<< HEAD
-=======
-  IntegerArrayEq :: !(f (IntegerArrayType))
-                 -> !(f (IntegerArrayType))
-                 -> App ext f BoolType
-  RealArrayEq :: !(f (RealArrayType))
-              -> !(f (RealArrayType))
-              -> App ext f BoolType
-
->>>>>>> 2724c4cb
   -- Compare char arrays (arrays with different dimensions are not equal).
   CharArrayEq :: !(f CharArrayType)
               -> !(f CharArrayType)
@@ -1317,22 +1257,16 @@
 
 
 -- | Compute a run-time representation of the type of an application.
-<<<<<<< HEAD
-appType :: App f tp -> TypeRepr tp
-appType a0 =
-  case a0 of
-    BaseIsEq{} -> knownRepr
-    BaseIte tp _ _ _ -> baseToType tp
-=======
 instance TypeApp (ExprExtension ext) => TypeApp (App ext) where
   -- appType :: App ext f tp -> TypeRepr tp
   appType a0 =
    case a0 of
+    BaseIsEq{} -> knownRepr
+    BaseIte tp _ _ _ -> baseToType tp
     ---------------------------------------------------------------------
     -- Extension
     ExtensionApp x -> appType x
 
->>>>>>> 2724c4cb
     ----------------------------------------------------------------------
     -- ()
     EmptyApp -> knownRepr
