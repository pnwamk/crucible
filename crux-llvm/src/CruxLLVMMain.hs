--- conflicted
+++ resolved
@@ -11,18 +11,17 @@
 import Data.String (fromString)
 import qualified Data.Map as Map
 import Control.Lens ((&), (%~), (^.), view)
-import Control.Monad(when, forM_)
+import Control.Monad(forM_)
 import Control.Monad.ST(RealWorld, stToIO)
 import Control.Monad.State(liftIO, MonadIO)
 import Control.Exception
 import Data.Text (Text)
 
-import System.Console.GetOpt
 import System.Process
 import System.Exit
 import System.IO (Handle, stdout)
 import System.FilePath
-  ( takeExtension, dropExtension, takeFileName, (</>), (<.>)
+  ( takeExtension, dropExtension, takeFileName, (</>)
   , takeDirectory, replaceExtension)
 import System.Directory (createDirectoryIfMissing, removeFile)
 
@@ -81,7 +80,6 @@
 import Crux.LLVM.Overrides
 
 
-
 main :: IO ()
 main = mainWithOutputConfig defaultOutputConfig
 
@@ -161,15 +159,9 @@
 
 
 -- Returns only non-trivial goals
-<<<<<<< HEAD
 simulateLLVM :: Crux.SimulateCallback LLVMOptions
-simulateLLVM fs (_cruxOpts,llvmOpts) sym _p = do
-    llvm_mod   <- parseLLVM (optsBCFile llvmOpts)
-=======
-simulateLLVM :: (?outputConfig :: OutputConfig) => Crux.Simulate sym LangLLVM
-simulateLLVM fs (cruxOpts,llvmOpts) sym _p = do
+simulateLLVM fs (cruxOpts,_) sym _p = do
     llvm_mod   <- parseLLVM (Crux.outDir cruxOpts </> "combined.bc")
->>>>>>> d5cfc7aa
     halloc     <- newHandleAllocator
     Some trans <- stToIO (translateModule halloc llvm_mod)
     let llvmCtxt = trans ^. transContext
@@ -213,13 +205,12 @@
 -- the "Types" module so that we can refer to the instance
 -- before it has been created here.
 
-<<<<<<< HEAD
 data LLVMOptions = LLVMOptions
   { clangBin   :: FilePath
   , linkBin    :: FilePath
   , clangOpts  :: [String]
   , libDir     :: FilePath
-  , optsBCFile :: FilePath
+  , incDirs    :: [FilePath]
   }
 
 cruxLLVM :: Crux.Language LLVMOptions
@@ -241,8 +232,9 @@
              libDir <- Crux.section "lib-dir" Crux.dirSpec "c-src"
                        "Locations of `crux-llvm` support library."
 
-             optsBCFile <- Crux.section "bc-file" Crux.fileSpec ""
-                          "Process this bit-code file."
+             incDirs <- Crux.section "include-dirs"
+                            (Crux.oneOrList Crux.dirSpec) []
+                        "Additional include directories."
 
              return LLVMOptions { .. }
 
@@ -257,7 +249,12 @@
             $ \v opts -> Right opts { linkBin = v }
           ]
 
-      , Crux.cfgCmdLineFlag = []
+      , Crux.cfgCmdLineFlag =
+          [ Crux.Option ['I'] ["include-dirs"]
+            "Additional include directories."
+            $ Crux.ReqArg "DIR"
+            $ \d opts -> Right opts { incDirs = d : incDirs opts }
+          ]
       }
 
   , Crux.initialize = initCruxLLVM
@@ -265,87 +262,25 @@
   , Crux.makeCounterExamples = makeCounterExamplesLLVM
   }
 
-
 initCruxLLVM :: Options -> IO Options
 initCruxLLVM (cruxOpts,llvmOpts) =
   do -- keep looking for clangBin if it is unset
-     clangFilePath <- if (clangBin llvmOpts == "")
-              then getClang
-              else return $ clangBin llvmOpts
-     let opts2 = llvmOpts { clangBin = clangFilePath }
-
-     -- update outDir if unset
-     let inp   = Crux.inputFile cruxOpts
-         name  = dropExtension (takeFileName inp)
-         cruxOpts2 = if (Crux.outDir cruxOpts == "") then
-                       cruxOpts { Crux.outDir = "results" </> name } else cruxOpts
-         odir      = Crux.outDir cruxOpts2
-
-     createDirectoryIfMissing True odir
-
-     -- update optsBCFile if unset
-     let opts3 = if (optsBCFile opts2 == "")
-                 then opts2 { optsBCFile = odir </> name <.> "bc" }
-                 else opts2
-
-     if takeExtension inp == ".bc"
-       then copyFile inp (optsBCFile opts3)
-       else (genBitCode (cruxOpts2, opts3))
-
-     return (cruxOpts2, opts3)
-
-=======
-instance Crux.Language LangLLVM where
-  name = "llvm"
-  validExtensions = [".c", ".cpp", ".cxx", ".C", ".bc" ]
-
-  type LangError LangLLVM = CError
-  formatError = ppCError
-
-  data LangOptions LangLLVM = LLVMOptions
-     {
-       clangBin   :: FilePath
-     , linkBin    :: FilePath
-     , clangOpts  :: [String]
-     , libDir     :: FilePath
-     , incDirs    :: [FilePath]
-     -- other options are tracked by Crux
-     }
-
-  defaultOptions = LLVMOptions
-    {
-      clangBin   = "clang"
-    , linkBin    = "llvm-link"
-    , clangOpts  = []
-    , libDir     = "c-src"
-    , incDirs    = []
-    }
-
-  cmdLineOptions =
-    [ Option "I" []
-      (ReqArg (\v opts -> opts { incDirs = v : incDirs opts }) "DIR")
-      "Add include directory to pass to `clang` with `-I`"
-    ]
-
-  envOptions = [ ("CLANG",   \v opts -> opts { clangBin = v })
-               , ("CLANG_OPTS", \v opts -> opts { clangOpts = words v })
-               , ("LLVM_LINK", \v opts -> opts { linkBin = v })
-               ]
-
-  -- this is the replacement for "Clang.testOptions"
-  ioOptions (cruxOpts,llvmOpts) = do
-
-    -- keep looking for clangBin if it is unset
-    clangFilePath <- if (clangBin llvmOpts == "")
-             then getClang
-             else return $ clangBin llvmOpts
+    clangFilePath <- if clangBin llvmOpts == ""
+                        then getClang
+                        else return (clangBin llvmOpts)
+
     let opts2 = llvmOpts { clangBin = clangFilePath }
 
     -- update outDir if unset
-    let inp   = head (Crux.inputFiles cruxOpts)
-        name  = dropExtension (takeFileName inp)
-        cruxOpts2 = if (Crux.outDir cruxOpts == "") then
-                      cruxOpts { Crux.outDir = "results" </> name } else cruxOpts
+    name <- case Crux.inputFiles cruxOpts of
+              x : _ -> pure (dropExtension (takeFileName x))
+                          -- use the first file as output directory
+              [] -> throwCError NoFiles
+
+    let cruxOpts2 = if Crux.outDir cruxOpts == ""
+                      then cruxOpts { Crux.outDir = "results" </> name }
+                      else cruxOpts
+
         odir      = Crux.outDir cruxOpts2
 
     createDirectoryIfMissing True odir
@@ -353,11 +288,6 @@
     genBitCode (cruxOpts2, opts2)
 
     return (cruxOpts2, opts2)
-
-  simulate = simulateLLVM
-
-  makeCounterExamples opts = makeCounterExamplesLLVM opts
->>>>>>> d5cfc7aa
 
 ---------------------------------------------------------------------
 
@@ -370,6 +300,7 @@
   | MissingFun String
   | BadFun
   | EnvError String
+  | NoFiles
     deriving Show
 
 instance Exception CError where
@@ -377,6 +308,7 @@
 
 ppCError :: CError -> String
 ppCError err = case err of
+    NoFiles                -> "crux-llvm requires at least one input file."
     EnvError msg           -> msg
     BadFun                 -> "Function should have no arguments"
     MissingFun x           -> "Cannot find code for " ++ show x
@@ -532,7 +464,7 @@
                    , "-o", printExe
                    ]
 
-     runClang opts $ concat [ [ "-I", dir ] | dir <- incs ] ++
+     runClang opts $ concat [ [ "-I", idir ] | idir <- incs ] ++
                      [ counterFile
                      , libs </> "concrete-backend.c"
                      , "-O0", "-g"
