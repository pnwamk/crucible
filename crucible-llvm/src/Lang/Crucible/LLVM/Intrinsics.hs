--- conflicted
+++ resolved
@@ -220,996 +220,5 @@
   , Libcxx.register_cpp_override Libcxx.putToOverride9
   , Libcxx.register_cpp_override Libcxx.endlOverride
   , Libcxx.register_cpp_override Libcxx.sentryOverride
-<<<<<<< HEAD
-  ]
-
-
--- | This intrinsic is currently a no-op.
---
--- We might want to support this in the future to catch undefined memory
--- accesses.
---
--- <https://llvm.org/docs/LangRef.html#llvm-lifetime-start-intrinsic LLVM docs>
-llvmLifetimeStartOverride
-  :: (IsSymInterface sym, HasPtrWidth wptr, wptr ~ ArchWidth arch)
-  => LLVMOverride p sym arch (EmptyCtx ::> BVType 64 ::> LLVMPointerType wptr) UnitType
-llvmLifetimeStartOverride =
-  let nm = "llvm.lifetime.start" in
-  LLVMOverride
-  ( L.Declare
-    { L.decRetType = L.PrimType $ L.Void
-    , L.decName    = L.Symbol nm
-    , L.decArgs    = [ L.PrimType $ L.Integer 64, L.PtrTo (L.PrimType $ L.Integer 8) ]
-    , L.decVarArgs = False
-    , L.decAttrs   = []
-    , L.decComdat  = mempty
-    }
-  )
-  (Empty :> KnownBV @64 :> PtrRepr)
-  UnitRepr
-  (\_ops _sym _args -> return ())
-
--- | See comment on 'llvmLifetimeStartOverride'
---
--- <https://llvm.org/docs/LangRef.html#llvm-lifetime-end-intrinsic LLVM docs>
-llvmLifetimeEndOverride
-  :: (IsSymInterface sym, HasPtrWidth wptr, wptr ~ ArchWidth arch)
-  => LLVMOverride p sym arch (EmptyCtx ::> BVType 64 ::> LLVMPointerType wptr) UnitType
-llvmLifetimeEndOverride =
-  let nm = "llvm.lifetime.end" in
-  LLVMOverride
-  ( L.Declare
-    { L.decRetType = L.PrimType $ L.Void
-    , L.decName    = L.Symbol nm
-    , L.decArgs    = [ L.PrimType $ L.Integer 64, L.PtrTo (L.PrimType $ L.Integer 8) ]
-    , L.decVarArgs = False
-    , L.decAttrs   = []
-    , L.decComdat  = mempty
-    }
-  )
-  (Empty :> KnownBV @64 :> PtrRepr)
-  UnitRepr
-  (\_ops _sym _args -> return ())
-
--- | This is a no-op.
---
--- The language reference doesn't mention the use of this intrinsic.
-llvmLifetimeOverrideOverload
-  :: forall width sym wptr arch p
-   . ( 1 <= width, KnownNat width
-     , IsSymInterface sym, HasPtrWidth wptr, wptr ~ ArchWidth arch)
-  => String -- ^ "start" or "end"
-  -> NatRepr width
-  -> LLVMOverride p sym arch
-        (EmptyCtx ::> BVType 64 ::> LLVMPointerType wptr)
-        UnitType -- It appears in practice that this is always void
-llvmLifetimeOverrideOverload startOrEnd widthRepr =
-  let
-    width' :: Int
-    width' = widthVal widthRepr
-    nm = "llvm.lifetime." ++ startOrEnd ++ ".p0i" ++ show width'
-  in LLVMOverride
-      ( L.Declare
-        { L.decRetType = L.PrimType $ L.Void
-        , L.decName    = L.Symbol nm
-        , L.decArgs    = [ L.PrimType $ L.Integer $ 64
-                         , L.PtrTo $ L.PrimType $ L.Integer $ fromIntegral width'
-                         ]
-        , L.decVarArgs = False
-        , L.decAttrs   = []
-        , L.decComdat  = mempty
-        }
-      )
-      (Empty :> KnownBV @64 :> PtrRepr)
-      UnitRepr
-      (\_ops _sym _args -> return ())
-
-llvmStacksave
-  :: (IsSymInterface sym, HasPtrWidth wptr, wptr ~ ArchWidth arch)
-  => LLVMOverride p sym arch EmptyCtx (LLVMPointerType wptr)
-llvmStacksave =
-  let nm = "llvm.stacksave" in
-  LLVMOverride
-  ( L.Declare
-    { L.decRetType = L.PtrTo $ L.PrimType $ L.Integer 8
-    , L.decName    = L.Symbol nm
-    , L.decArgs    = [
-                     ]
-    , L.decVarArgs = False
-    , L.decAttrs   = []
-    , L.decComdat  = mempty
-    }
-  )
-  Empty
-  PtrRepr
-  (\_memOps sym _args -> liftIO (mkNullPointer sym PtrWidth))
-
-
-llvmStackrestore
-  :: (IsSymInterface sym, HasPtrWidth wptr, wptr ~ ArchWidth arch)
-  => LLVMOverride p sym arch (EmptyCtx ::> LLVMPointerType wptr) UnitType
-llvmStackrestore =
-  let nm = "llvm.stackrestore" in
-  LLVMOverride
-  ( L.Declare
-    { L.decRetType = L.PrimType $ L.Void
-    , L.decName    = L.Symbol nm
-    , L.decArgs    = [ L.PtrTo $ L.PrimType $ L.Integer 8
-                     ]
-    , L.decVarArgs = False
-    , L.decAttrs   = []
-    , L.decComdat  = mempty
-    }
-  )
-  (Empty :> PtrRepr)
-  UnitRepr
-  (\_memOps _sym _args -> return ())
-
-llvmMemmoveOverride_8_8_32
-  :: (IsSymInterface sym, HasPtrWidth wptr, wptr ~ ArchWidth arch)
-  => LLVMOverride p sym arch
-         (EmptyCtx ::> LLVMPointerType wptr ::> LLVMPointerType wptr
-                   ::> BVType 32 ::> BVType 32 ::> BVType 1)
-         UnitType
-llvmMemmoveOverride_8_8_32 =
-  let nm = "llvm.memmove.p0i8.p0i8.i32" in
-  LLVMOverride
-  ( L.Declare
-    { L.decRetType = L.PrimType L.Void
-    , L.decName    = L.Symbol nm
-    , L.decArgs    = [ L.PtrTo (L.PrimType $ L.Integer 8)
-                     , L.PtrTo (L.PrimType $ L.Integer 8)
-                     , L.PrimType $ L.Integer 32
-                     , L.PrimType $ L.Integer 32
-                     , L.PrimType $ L.Integer 1
-                     ]
-    , L.decVarArgs = False
-    , L.decAttrs   = []
-    , L.decComdat  = mempty
-    }
-  )
-  (Empty :> PtrRepr :> PtrRepr :> KnownBV @32 :> KnownBV @32 :> KnownBV @1)
-  UnitRepr
-  (\memOps sym args -> Ctx.uncurryAssignment (Libc.callMemmove sym memOps) args)
-
-
-llvmMemmoveOverride_8_8_64
-  :: (IsSymInterface sym, HasPtrWidth wptr, wptr ~ ArchWidth arch)
-  => LLVMOverride p sym arch
-         (EmptyCtx ::> LLVMPointerType wptr ::> LLVMPointerType wptr
-                   ::> BVType 64 ::> BVType 32 ::> BVType 1)
-         UnitType
-llvmMemmoveOverride_8_8_64 =
-  let nm = "llvm.memmove.p0i8.p0i8.i64" in
-  LLVMOverride
-  ( L.Declare
-    { L.decRetType = L.PrimType L.Void
-    , L.decName    = L.Symbol nm
-    , L.decArgs    = [ L.PtrTo (L.PrimType $ L.Integer 8)
-                     , L.PtrTo (L.PrimType $ L.Integer 8)
-                     , L.PrimType $ L.Integer 64
-                     , L.PrimType $ L.Integer 32
-                     , L.PrimType $ L.Integer 1
-                     ]
-    , L.decVarArgs = False
-    , L.decAttrs   = []
-    , L.decComdat  = mempty
-    }
-  )
-  (Empty :> PtrRepr :> PtrRepr :> KnownBV @64 :> KnownBV @32 :> KnownBV @1)
-  UnitRepr
-  (\memOps sym args -> Ctx.uncurryAssignment (Libc.callMemmove sym memOps) args)
-
-
-llvmMemsetOverride_8_64
-  :: (IsSymInterface sym, HasPtrWidth wptr, wptr ~ ArchWidth arch)
-  => LLVMOverride p sym arch
-         (EmptyCtx ::> LLVMPointerType wptr
-                   ::> BVType  8
-                   ::> BVType 64
-                   ::> BVType 32
-                   ::> BVType 1)
-         UnitType
-llvmMemsetOverride_8_64 =
-  let nm = "llvm.memset.p0i8.i64" in
-  LLVMOverride
-  ( L.Declare
-    { L.decRetType = L.PrimType $ L.Void
-    , L.decName    = L.Symbol nm
-    , L.decArgs    = [ L.PtrTo (L.PrimType $ L.Integer 8)
-                     , L.PrimType $ L.Integer  8
-                     , L.PrimType $ L.Integer 64
-                     , L.PrimType $ L.Integer 32
-                     , L.PrimType $ L.Integer  1
-                     ]
-    , L.decVarArgs = False
-    , L.decAttrs   = []
-    , L.decComdat  = mempty
-    }
-  )
-  (Empty :> PtrRepr :> KnownBV @8 :> KnownBV @64 :> KnownBV @32 :> KnownBV @1)
-  UnitRepr
-  (\memOps sym args -> Ctx.uncurryAssignment (Libc.callMemset sym memOps) args)
-
-
-llvmMemsetOverride_8_32
-  :: (IsSymInterface sym, HasPtrWidth wptr, wptr ~ ArchWidth arch)
-  => LLVMOverride p sym arch
-         (EmptyCtx ::> LLVMPointerType wptr
-                   ::> BVType  8
-                   ::> BVType 32
-                   ::> BVType 32
-                   ::> BVType 1)
-         UnitType
-llvmMemsetOverride_8_32 =
-  let nm = "llvm.memset.p0i8.i32" in
-  LLVMOverride
-  ( L.Declare
-    { L.decRetType = L.PrimType $ L.Void
-    , L.decName    = L.Symbol nm
-    , L.decArgs    = [ L.PtrTo (L.PrimType $ L.Integer 8)
-                     , L.PrimType $ L.Integer  8
-                     , L.PrimType $ L.Integer 32
-                     , L.PrimType $ L.Integer 32
-                     , L.PrimType $ L.Integer  1
-                     ]
-    , L.decVarArgs = False
-    , L.decAttrs   = []
-    , L.decComdat  = mempty
-    }
-  )
-  (Empty :> PtrRepr :> KnownBV @8 :> KnownBV @32 :> KnownBV @32 :> KnownBV @1)
-  UnitRepr
-  (\memOps sym args -> Ctx.uncurryAssignment (Libc.callMemset sym memOps) args)
-
-llvmMemcpyOverride_8_8_32
-  :: (IsSymInterface sym, HasPtrWidth wptr, wptr ~ ArchWidth arch)
-  => LLVMOverride p sym arch
-          (EmptyCtx ::> LLVMPointerType wptr ::> LLVMPointerType wptr
-                    ::> BVType 32 ::> BVType 32 ::> BVType 1)
-          UnitType
-llvmMemcpyOverride_8_8_32 =
-  let nm = "llvm.memcpy.p0i8.p0i8.i32" in
-  LLVMOverride
-  ( L.Declare
-    { L.decRetType = L.PrimType L.Void
-    , L.decName    = L.Symbol nm
-    , L.decArgs    = [ L.PtrTo (L.PrimType $ L.Integer 8)
-                     , L.PtrTo (L.PrimType $ L.Integer 8)
-                     , L.PrimType $ L.Integer 32
-                     , L.PrimType $ L.Integer 32
-                     , L.PrimType $ L.Integer 1
-                     ]
-    , L.decVarArgs = False
-    , L.decAttrs   = []
-    , L.decComdat  = mempty
-    }
-  )
-  (Empty :> PtrRepr :> PtrRepr :> KnownBV @32 :> KnownBV @32 :> KnownBV @1)
-  UnitRepr
-  (\memOps sym args -> Ctx.uncurryAssignment (Libc.callMemcpy sym memOps) args)
-
-
-llvmMemcpyOverride_8_8_64
-  :: (IsSymInterface sym, HasPtrWidth wptr, wptr ~ ArchWidth arch)
-  => LLVMOverride p sym arch
-         (EmptyCtx ::> LLVMPointerType wptr ::> LLVMPointerType wptr
-                   ::> BVType 64 ::> BVType 32 ::> BVType 1)
-         UnitType
-llvmMemcpyOverride_8_8_64 =
-  let nm = "llvm.memcpy.p0i8.p0i8.i64" in
-  LLVMOverride
-  ( L.Declare
-    { L.decRetType = L.PrimType L.Void
-    , L.decName    = L.Symbol nm
-    , L.decArgs    = [ L.PtrTo (L.PrimType $ L.Integer 8)
-                     , L.PtrTo (L.PrimType $ L.Integer 8)
-                     , L.PrimType $ L.Integer 64
-                     , L.PrimType $ L.Integer 32
-                     , L.PrimType $ L.Integer 1
-                     ]
-    , L.decVarArgs = False
-    , L.decAttrs   = []
-    , L.decComdat  = mempty
-    }
-  )
-  (Empty :> PtrRepr :> PtrRepr :> KnownBV @64 :> KnownBV @32 :> KnownBV @1)
-  UnitRepr
-  (\memOps sym args -> Ctx.uncurryAssignment (Libc.callMemcpy sym memOps) args)
-
-llvmObjectsizeOverride_32
-  :: (IsSymInterface sym, HasPtrWidth wptr, wptr ~ ArchWidth arch)
-  => LLVMOverride p sym arch (EmptyCtx ::> LLVMPointerType wptr ::> BVType 1) (BVType 32)
-llvmObjectsizeOverride_32 =
-  let nm = "llvm.objectsize.i32.p0i8" in
-  LLVMOverride
-  ( L.Declare
-    { L.decRetType = L.PrimType $ L.Integer 32
-    , L.decName    = L.Symbol nm
-    , L.decArgs    = [ L.PtrTo $ L.PrimType $ L.Integer 8
-                     , L.PrimType $ L.Integer 1
-                     ]
-    , L.decVarArgs = False
-    , L.decAttrs   = []
-    , L.decComdat  = mempty
-    }
-  )
-  (Empty :> PtrRepr :> KnownBV @1)
-  (KnownBV @32)
-  (\memOps sym args -> Ctx.uncurryAssignment (callObjectsize sym memOps knownNat) args)
-
-llvmObjectsizeOverride_32'
-  :: (IsSymInterface sym, HasPtrWidth wptr, wptr ~ ArchWidth arch)
-  => LLVMOverride p sym arch (EmptyCtx ::> LLVMPointerType wptr ::> BVType 1 ::> BVType 1) (BVType 32)
-llvmObjectsizeOverride_32' =
-  let nm = "llvm.objectsize.i32.p0i8" in
-  LLVMOverride
-  ( L.Declare
-    { L.decRetType = L.PrimType $ L.Integer 32
-    , L.decName    = L.Symbol nm
-    , L.decArgs    = [ L.PtrTo $ L.PrimType $ L.Integer 8
-                     , L.PrimType $ L.Integer 1
-                     , L.PrimType $ L.Integer 1
-                     ]
-    , L.decVarArgs = False
-    , L.decAttrs   = []
-    , L.decComdat  = mempty
-    }
-  )
-  (Empty :> PtrRepr :> KnownBV @1 :> KnownBV @1)
-  (KnownBV @32)
-  (\memOps sym args -> Ctx.uncurryAssignment (callObjectsize' sym memOps knownNat) args)
-
-llvmObjectsizeOverride_64
-  :: (IsSymInterface sym, HasPtrWidth wptr, wptr ~ ArchWidth arch)
-  => LLVMOverride p sym arch (EmptyCtx ::> LLVMPointerType wptr ::> BVType 1) (BVType 64)
-llvmObjectsizeOverride_64 =
-  let nm = "llvm.objectsize.i64.p0i8" in
-  LLVMOverride
-  ( L.Declare
-    { L.decRetType = L.PrimType $ L.Integer 64
-    , L.decName    = L.Symbol nm
-    , L.decArgs    = [ L.PtrTo $ L.PrimType $ L.Integer 8
-                     , L.PrimType $ L.Integer 1
-                     ]
-    , L.decVarArgs = False
-    , L.decAttrs   = []
-    , L.decComdat  = mempty
-    }
-  )
-  (Empty :> PtrRepr :> KnownBV @1)
-  (KnownBV @64)
-  (\memOps sym args -> Ctx.uncurryAssignment (callObjectsize sym memOps knownNat) args)
-
-llvmObjectsizeOverride_64'
-  :: (IsSymInterface sym, HasPtrWidth wptr, wptr ~ ArchWidth arch)
-  => LLVMOverride p sym arch (EmptyCtx ::> LLVMPointerType wptr ::> BVType 1 ::> BVType 1) (BVType 64)
-llvmObjectsizeOverride_64' =
-  let nm = "llvm.objectsize.i64.p0i8" in
-  LLVMOverride
-  ( L.Declare
-    { L.decRetType = L.PrimType $ L.Integer 64
-    , L.decName    = L.Symbol nm
-    , L.decArgs    = [ L.PtrTo $ L.PrimType $ L.Integer 8
-                     , L.PrimType $ L.Integer 1
-                     , L.PrimType $ L.Integer 1
-                     ]
-    , L.decVarArgs = False
-    , L.decAttrs   = []
-    , L.decComdat  = mempty
-    }
-  )
-  (Empty :> PtrRepr :> KnownBV @1 :> KnownBV @1)
-  (KnownBV @64)
-  (\memOps sym args -> Ctx.uncurryAssignment (callObjectsize' sym memOps knownNat) args)
-
-llvmSaddWithOverflow
-  :: (1 <= w, IsSymInterface sym, HasPtrWidth wptr, wptr ~ ArchWidth arch)
-  => NatRepr w ->
-     LLVMOverride p sym arch
-         (EmptyCtx ::> BVType w ::> BVType w)
-         (StructType (EmptyCtx ::> BVType w ::> BVType 1))
-llvmSaddWithOverflow w =
-  let nm = "llvm.sadd.with.overflow.i" ++ show (natValue w) in
-  LLVMOverride
-  ( L.Declare
-    { L.decRetType = L.Struct
-                     [ L.PrimType $ L.Integer (fromIntegral (natValue w))
-                     , L.PrimType $ L.Integer 1
-                     ]
-    , L.decName    = L.Symbol nm
-    , L.decArgs    = [ L.PrimType $ L.Integer (fromIntegral (natValue w))
-                     , L.PrimType $ L.Integer (fromIntegral (natValue w))
-                     ]
-    , L.decVarArgs = False
-    , L.decAttrs   = []
-    , L.decComdat  = mempty
-    }
-  )
-  (Empty :> BVRepr w :> BVRepr w)
-  (StructRepr (Empty :> BVRepr w :> BVRepr (knownNat @1)))
-  (\memOps sym args -> Ctx.uncurryAssignment (callSaddWithOverflow sym memOps) args)
-
-
-llvmUaddWithOverflow
-  :: (1 <= w, IsSymInterface sym, HasPtrWidth wptr, wptr ~ ArchWidth arch)
-  => NatRepr w ->
-     LLVMOverride p sym arch
-         (EmptyCtx ::> BVType w ::> BVType w)
-         (StructType (EmptyCtx ::> BVType w ::> BVType 1))
-llvmUaddWithOverflow w =
-  let nm = "llvm.uadd.with.overflow.i" ++ show (natValue w) in
-  LLVMOverride
-  ( L.Declare
-    { L.decRetType = L.Struct
-                     [ L.PrimType $ L.Integer (fromIntegral (natValue w))
-                     , L.PrimType $ L.Integer 1
-                     ]
-    , L.decName    = L.Symbol nm
-    , L.decArgs    = [ L.PrimType $ L.Integer (fromIntegral (natValue w))
-                     , L.PrimType $ L.Integer (fromIntegral (natValue w))
-                     ]
-    , L.decVarArgs = False
-    , L.decAttrs   = []
-    , L.decComdat  = mempty
-    }
-  )
-  (Empty :> BVRepr w :> BVRepr w)
-  (StructRepr (Empty :> BVRepr w :> BVRepr (knownNat @1)))
-  (\memOps sym args -> Ctx.uncurryAssignment (callUaddWithOverflow sym memOps) args)
-
-
-llvmSsubWithOverflow
-  :: (1 <= w, IsSymInterface sym, HasPtrWidth wptr, wptr ~ ArchWidth arch)
-  => NatRepr w ->
-     LLVMOverride p sym arch
-         (EmptyCtx ::> BVType w ::> BVType w)
-         (StructType (EmptyCtx ::> BVType w ::> BVType 1))
-llvmSsubWithOverflow w =
-  let nm = "llvm.ssub.with.overflow.i" ++ show (natValue w) in
-  LLVMOverride
-  ( L.Declare
-    { L.decRetType = L.Struct
-                     [ L.PrimType $ L.Integer (fromIntegral (natValue w))
-                     , L.PrimType $ L.Integer 1
-                     ]
-    , L.decName    = L.Symbol nm
-    , L.decArgs    = [ L.PrimType $ L.Integer (fromIntegral (natValue w))
-                     , L.PrimType $ L.Integer (fromIntegral (natValue w))
-                     ]
-    , L.decVarArgs = False
-    , L.decAttrs   = []
-    , L.decComdat  = mempty
-    }
-  )
-  (Empty :> BVRepr w :> BVRepr w)
-  (StructRepr (Empty :> BVRepr w :> BVRepr (knownNat @1)))
-  (\memOps sym args -> Ctx.uncurryAssignment (callSsubWithOverflow sym memOps) args)
-
-
-llvmUsubWithOverflow
-  :: (1 <= w, IsSymInterface sym, HasPtrWidth wptr, wptr ~ ArchWidth arch)
-  => NatRepr w ->
-     LLVMOverride p sym arch
-         (EmptyCtx ::> BVType w ::> BVType w)
-         (StructType (EmptyCtx ::> BVType w ::> BVType 1))
-llvmUsubWithOverflow w =
-  let nm = "llvm.usub.with.overflow.i" ++ show (natValue w) in
-  LLVMOverride
-  ( L.Declare
-    { L.decRetType = L.Struct
-                     [ L.PrimType $ L.Integer (fromIntegral (natValue w))
-                     , L.PrimType $ L.Integer 1
-                     ]
-    , L.decName    = L.Symbol nm
-    , L.decArgs    = [ L.PrimType $ L.Integer (fromIntegral (natValue w))
-                     , L.PrimType $ L.Integer (fromIntegral (natValue w))
-                     ]
-    , L.decVarArgs = False
-    , L.decAttrs   = []
-    , L.decComdat  = mempty
-    }
-  )
-  (Empty :> BVRepr w :> BVRepr w)
-  (StructRepr (Empty :> BVRepr w :> BVRepr (knownNat @1)))
-  (\memOps sym args -> Ctx.uncurryAssignment (callUsubWithOverflow sym memOps) args)
-
-llvmSmulWithOverflow
-  :: (1 <= w, IsSymInterface sym, HasPtrWidth wptr, wptr ~ ArchWidth arch)
-  => NatRepr w ->
-     LLVMOverride p sym arch
-         (EmptyCtx ::> BVType w ::> BVType w)
-         (StructType (EmptyCtx ::> BVType w ::> BVType 1))
-llvmSmulWithOverflow w =
-  let nm = "llvm.smul.with.overflow.i" ++ show (natValue w) in
-  LLVMOverride
-  ( L.Declare
-    { L.decRetType = L.Struct
-                     [ L.PrimType $ L.Integer (fromIntegral (natValue w))
-                     , L.PrimType $ L.Integer 1
-                     ]
-    , L.decName    = L.Symbol nm
-    , L.decArgs    = [ L.PrimType $ L.Integer (fromIntegral (natValue w))
-                     , L.PrimType $ L.Integer (fromIntegral (natValue w))
-                     ]
-    , L.decVarArgs = False
-    , L.decAttrs   = []
-    , L.decComdat  = mempty
-    }
-  )
-  (Empty :> BVRepr w :> BVRepr w)
-  (StructRepr (Empty :> BVRepr w :> BVRepr (knownNat @1)))
-  (\memOps sym args -> Ctx.uncurryAssignment (callSmulWithOverflow sym memOps) args)
-
-llvmUmulWithOverflow
-  :: (1 <= w, IsSymInterface sym, HasPtrWidth wptr, wptr ~ ArchWidth arch)
-  => NatRepr w ->
-     LLVMOverride p sym arch
-         (EmptyCtx ::> BVType w ::> BVType w)
-         (StructType (EmptyCtx ::> BVType w ::> BVType 1))
-llvmUmulWithOverflow w =
-  let nm = "llvm.umul.with.overflow.i" ++ show (natValue w) in
-  LLVMOverride
-  ( L.Declare
-    { L.decRetType = L.Struct
-                     [ L.PrimType $ L.Integer (fromIntegral (natValue w))
-                     , L.PrimType $ L.Integer 1
-                     ]
-    , L.decName    = L.Symbol nm
-    , L.decArgs    = [ L.PrimType $ L.Integer (fromIntegral (natValue w))
-                     , L.PrimType $ L.Integer (fromIntegral (natValue w))
-                     ]
-    , L.decVarArgs = False
-    , L.decAttrs   = []
-    , L.decComdat  = mempty
-    }
-  )
-  (Empty :> BVRepr w :> BVRepr w)
-  (StructRepr (Empty :> BVRepr w :> BVRepr (knownNat @1)))
-  (\memOps sym args -> Ctx.uncurryAssignment (callUmulWithOverflow sym memOps) args)
-
-
-llvmCtlz
-  :: (1 <= w, IsSymInterface sym, HasPtrWidth wptr, wptr ~ ArchWidth arch)
-  => NatRepr w ->
-     LLVMOverride p sym arch
-         (EmptyCtx ::> BVType w ::> BVType 1)
-         (BVType w)
-llvmCtlz w =
-  let nm = "llvm.ctlz.i" ++ show (natValue w) in
-  LLVMOverride
-  ( L.Declare
-    { L.decRetType = L.PrimType $ L.Integer (fromIntegral (natValue w))
-    , L.decName    = L.Symbol nm
-    , L.decArgs    = [ L.PrimType $ L.Integer (fromIntegral (natValue w))
-                     , L.PrimType $ L.Integer 1
-                     ]
-    , L.decVarArgs = False
-    , L.decAttrs   = []
-    , L.decComdat  = mempty
-    }
-  )
-  (Empty :> BVRepr w :> KnownBV @1)
-  (BVRepr w)
-  (\memOps sym args -> Ctx.uncurryAssignment (callCtlz sym memOps) args)
-
-
-llvmCttz
-  :: (1 <= w, IsSymInterface sym, HasPtrWidth wptr, wptr ~ ArchWidth arch)
-  => NatRepr w
-  -> LLVMOverride p sym arch
-         (EmptyCtx ::> BVType w ::> BVType 1)
-         (BVType w)
-llvmCttz w =
-  let nm = "llvm.cttz.i" ++ show (natValue w) in
-  LLVMOverride
-  ( L.Declare
-    { L.decRetType = L.PrimType $ L.Integer (fromIntegral (natValue w))
-    , L.decName    = L.Symbol nm
-    , L.decArgs    = [ L.PrimType $ L.Integer (fromIntegral (natValue w))
-                     , L.PrimType $ L.Integer 1
-                     ]
-    , L.decVarArgs = False
-    , L.decAttrs   = []
-    , L.decComdat  = mempty
-    }
-  )
-  (Empty :> BVRepr w :> KnownBV @1)
-  (BVRepr w)
-  (\memOps sym args -> Ctx.uncurryAssignment (callCttz sym memOps) args)
-
-llvmCtpop
-  :: (1 <= w, IsSymInterface sym, HasPtrWidth wptr, wptr ~ ArchWidth arch)
-  => NatRepr w
-  -> LLVMOverride p sym arch
-         (EmptyCtx ::> BVType w)
-         (BVType w)
-llvmCtpop w =
-  let nm = "llvm.ctpop.i" ++ show (natValue w) in
-  LLVMOverride
-  ( L.Declare
-    { L.decRetType = L.PrimType $ L.Integer (fromIntegral (natValue w))
-    , L.decName    = L.Symbol nm
-    , L.decArgs    = [ L.PrimType $ L.Integer (fromIntegral (natValue w))
-                     ]
-    , L.decVarArgs = False
-    , L.decAttrs   = []
-    , L.decComdat  = mempty
-    }
-  )
-  (Empty :> BVRepr w)
-  (BVRepr w)
-  (\memOps sym args -> Ctx.uncurryAssignment (callCtpop sym memOps) args)
-
-llvmBitreverse
-  :: (1 <= w, IsSymInterface sym, HasPtrWidth wptr, wptr ~ ArchWidth arch)
-  => NatRepr w
-  -> LLVMOverride p sym arch
-         (EmptyCtx ::> BVType w)
-         (BVType w)
-llvmBitreverse w =
-  let nm = "llvm.bitreverse.i" ++ show (natValue w) in
-  LLVMOverride
-  ( L.Declare
-    { L.decRetType = L.PrimType $ L.Integer (fromIntegral (natValue w))
-    , L.decName    = L.Symbol nm
-    , L.decArgs    = [ L.PrimType $ L.Integer (fromIntegral (natValue w))
-                     ]
-    , L.decVarArgs = False
-    , L.decAttrs   = []
-    , L.decComdat  = mempty
-    }
-  )
-  (Empty :> BVRepr w)
-  (BVRepr w)
-  (\memOps sym args -> Ctx.uncurryAssignment (callBitreverse sym memOps) args)
-
-
--- | <https://llvm.org/docs/LangRef.html#llvm-bswap-intrinsics LLVM docs>
-llvmBSwapOverride
-  :: forall width sym wptr arch p
-   . ( 1 <= width, IsSymInterface sym, HasPtrWidth wptr, wptr ~ ArchWidth arch)
-  => NatRepr width
-  -> LLVMOverride p sym arch
-         (EmptyCtx ::> BVType (width * 8))
-         (BVType (width * 8))
-llvmBSwapOverride widthRepr =
-  let width8 = natMultiply widthRepr (knownNat @8)
-      width' :: Int
-      width' = widthVal width8
-      nm = "llvm.bswap.i" ++ show width'
-  in
-    case mulComm widthRepr (knownNat @8) of { Refl ->
-    case leqMulMono (knownNat @8) widthRepr :: LeqProof width (width * 8) of { LeqProof ->
-    case leqTrans (LeqProof :: LeqProof 1 width)
-                  (LeqProof :: LeqProof width (width * 8)) of { LeqProof ->
-      LLVMOverride
-        ( -- From the LLVM docs:
-          -- declare i16 @llvm.bswap.i16(i16 <id>)
-          L.Declare
-          { L.decRetType = L.PrimType $ L.Integer $ fromIntegral width'
-          , L.decName    = L.Symbol nm
-          , L.decArgs    = [ L.PrimType $ L.Integer $ fromIntegral width' ]
-          , L.decVarArgs = False
-          , L.decAttrs   = []
-          , L.decComdat  = mempty
-          }
-        )
-        (Empty :> BVRepr width8)
-        (BVRepr width8)
-        (\_ sym args -> liftIO $
-            let vec :: SymBV sym (width * 8)
-                vec = regValue (args^._1)
-            in bvSwap sym widthRepr vec)
-    }}}
-
-
-llvmX86_pclmulqdq
---declare <2 x i64> @llvm.x86.pclmulqdq(<2 x i64>, <2 x i64>, i8) #1
-  :: (IsSymInterface sym, HasPtrWidth wptr, wptr ~ ArchWidth arch)
-  => LLVMOverride p sym arch
-         (EmptyCtx ::> VectorType (BVType 64)
-                   ::> VectorType (BVType 64)
-                   ::> BVType 8)
-         (VectorType (BVType 64))
-llvmX86_pclmulqdq =
-  let nm = "llvm.x86.pclmulqdq" in
-  LLVMOverride
-  ( L.Declare
-    { L.decRetType = L.Vector 2 (L.PrimType $ L.Integer 64)
-    , L.decName    = L.Symbol nm
-    , L.decArgs    = [ L.Vector 2 (L.PrimType $ L.Integer 64)
-                     , L.Vector 2 (L.PrimType $ L.Integer 64)
-                     , L.PrimType $ L.Integer 8
-                     ]
-    , L.decVarArgs = False
-    , L.decAttrs   = []
-    , L.decComdat  = mempty
-    }
-  )
-  (Empty :> VectorRepr (KnownBV @64) :> VectorRepr (KnownBV @64) :> KnownBV @8)
-  (VectorRepr (KnownBV @64))
-  (\memOps sym args -> Ctx.uncurryAssignment (callX86_pclmulqdq sym memOps) args)
-
-
-llvmX86_SSE2_storeu_dq
-  :: (IsSymInterface sym, HasPtrWidth wptr, wptr ~ ArchWidth arch)
-  => LLVMOverride p sym arch
-         (EmptyCtx ::> LLVMPointerType wptr
-                   ::> VectorType (BVType 8))
-         UnitType
-llvmX86_SSE2_storeu_dq =
-  let nm = "llvm.x86.sse2.storeu.dq" in
-  LLVMOverride
-  ( L.Declare
-    { L.decRetType = L.PrimType $ L.Void
-    , L.decName    = L.Symbol nm
-    , L.decArgs    = [ L.PtrTo (L.PrimType $ L.Integer 8)
-                     , L.Vector 16 (L.PrimType $ L.Integer 8)
-                     ]
-    , L.decVarArgs = False
-    , L.decAttrs   = []
-    , L.decComdat  = mempty
-    }
-  )
-  (Empty :> PtrRepr :> VectorRepr (KnownBV @8))
-  UnitRepr
-  (\memOps sym args -> Ctx.uncurryAssignment (callStoreudq sym memOps) args)
-
-callX86_pclmulqdq :: forall p sym arch wptr r args ret.
-  (IsSymInterface sym, HasPtrWidth wptr, wptr ~ ArchWidth arch) =>
-  sym ->
-  GlobalVar Mem ->
-  RegEntry sym (VectorType (BVType 64)) ->
-  RegEntry sym (VectorType (BVType 64)) ->
-  RegEntry sym (BVType 8) ->
-  OverrideSim p sym (LLVM arch) r args ret (RegValue sym (VectorType (BVType 64)))
-callX86_pclmulqdq sym _mvar
-  (regValue -> xs)
-  (regValue -> ys)
-  (regValue -> imm) =
-    do unless (V.length xs == 2) $
-          liftIO $ addFailedAssertion sym $ AssertFailureSimError $ unlines
-           ["Vector length mismatch in llvm.x86.pclmulqdq intrinsic"
-           ,"Expected <2 x i64>, but got vector of length ", show (V.length xs)
-           ]
-       unless (V.length ys == 2) $
-          liftIO $ addFailedAssertion sym $ AssertFailureSimError $ unlines
-           ["Vector length mismatch in llvm.x86.pclmulqdq intrinsic"
-           ,"Expected <2 x i64>, but got vector of length ", show (V.length ys)
-           ]
-       case asUnsignedBV imm of
-         Just byte ->
-           do let xidx = if byte .&. 0x01 == 0 then 0 else 1
-              let yidx = if byte .&. 0x10 == 0 then 0 else 1
-              liftIO $ doPcmul (xs V.! xidx) (ys V.! yidx)
-         _ ->
-             liftIO $ addFailedAssertion sym $ AssertFailureSimError $ unlines
-                ["Illegal selector argument to llvm.x86.pclmulqdq"
-                ,"  Expected concrete value but got ", show (printSymExpr imm)
-                ]
-  where
-  doPcmul :: SymBV sym 64 -> SymBV sym 64 -> IO (V.Vector (SymBV sym 64))
-  doPcmul x y =
-    do r <- carrylessMultiply sym x y
-       lo <- bvTrunc sym (knownNat @64) r
-       hi <- bvSelect sym (knownNat @64) (knownNat @64) r
-       -- NB, little endian because X86
-       return $ V.fromList [ lo, hi ]
-
-callStoreudq
-  :: (IsSymInterface sym, HasPtrWidth wptr, wptr ~ ArchWidth arch)
-  => sym
-  -> GlobalVar Mem
-  -> RegEntry sym (LLVMPointerType wptr)
-  -> RegEntry sym (VectorType (BVType 8))
-  -> OverrideSim p sym (LLVM arch) r args ret ()
-callStoreudq sym mvar
-  (regValue -> dest)
-  (regValue -> vec) =
-    do mem <- readGlobal mvar
-       unless (V.length vec == 16) $
-          liftIO $ addFailedAssertion sym $ AssertFailureSimError $ unlines
-           ["Vector length mismatch in stored_qu intrinsic."
-           ,"Expected <16 x i8>, but got vector of length ", show (V.length vec)
-           ]
-       mem' <- liftIO $ doStore
-                 sym
-                 mem
-                 dest
-                 (VectorRepr (KnownBV @8))
-                 (arrayType 16 (bitvectorType (Bytes 1)))
-                 noAlignment
-                 vec
-       writeGlobal mvar mem'
-
-
--- Excerpt from the LLVM documentation:
---
--- The llvm.objectsize intrinsic is designed to provide information to
--- the optimizers to determine at compile time whether a) an operation
--- (like memcpy) will overflow a buffer that corresponds to an object,
--- or b) that a runtime check for overflow isn’t necessary. An object
--- in this context means an allocation of a specific class, structure,
--- array, or other object.
---
--- The llvm.objectsize intrinsic takes two arguments. The first
--- argument is a pointer to or into the object. The second argument is
--- a boolean and determines whether llvm.objectsize returns 0 (if
--- true) or -1 (if false) when the object size is unknown. The second
--- argument only accepts constants.
---
--- The llvm.objectsize intrinsic is lowered to a constant representing
--- the size of the object concerned. If the size cannot be determined
--- at compile time, llvm.objectsize returns i32/i64 -1 or 0 (depending
--- on the min argument).
-callObjectsize
-  :: (1 <= w, IsSymInterface sym)
-  => sym
-  -> GlobalVar Mem
-  -> NatRepr w
-  -> RegEntry sym (LLVMPointerType wptr)
-  -> RegEntry sym (BVType 1)
-  -> OverrideSim p sym (LLVM arch) r args ret (RegValue sym (BVType w))
-callObjectsize sym _mvar w
-  (regValue -> _ptr)
-  (regValue -> flag) = liftIO $ do
-    -- Ignore the pointer value, and just return the value for unknown, as
-    -- defined by the documenatation.  If an `objectsize` invocation survives
-    -- through compilation for us to see, that means the compiler could not
-    -- determine the value.
-    t <- bvIsNonzero sym flag
-    z <- bvLit sym w 0
-    n <- bvNotBits sym z -- NB: -1 is the boolean negation of zero
-    bvIte sym t z n
-
-callObjectsize'
-  :: (1 <= w, IsSymInterface sym)
-  => sym
-  -> GlobalVar Mem
-  -> NatRepr w
-  -> RegEntry sym (LLVMPointerType wptr)
-  -> RegEntry sym (BVType 1)
-  -> RegEntry sym (BVType 1)
-  -> OverrideSim p sym (LLVM arch) r args ret (RegValue sym (BVType w))
-callObjectsize' sym mvar w ptr flag _nullKnown = callObjectsize sym mvar w ptr flag
-
-
-callCtlz
-  :: (1 <= w, IsSymInterface sym)
-  => sym
-  -> GlobalVar Mem
-  -> RegEntry sym (BVType w)
-  -> RegEntry sym (BVType 1)
-  -> OverrideSim p sym (LLVM arch) r args ret (RegValue sym (BVType w))
-callCtlz sym _mvar
-  (regValue -> val)
-  (regValue -> isZeroUndef) = liftIO $
-    do isNonzero <- bvIsNonzero sym val
-       zeroOK    <- notPred sym =<< bvIsNonzero sym isZeroUndef
-       p <- orPred sym isNonzero zeroOK
-       assert sym p (AssertFailureSimError "Ctlz called with disallowed zero value")
-       bvCountLeadingZeros sym val
-
-callSaddWithOverflow
-  :: (1 <= w, IsSymInterface sym)
-  => sym
-  -> GlobalVar Mem
-  -> RegEntry sym (BVType w)
-  -> RegEntry sym (BVType w)
-  -> OverrideSim p sym (LLVM arch) r args ret (RegValue sym (StructType (EmptyCtx ::> BVType w ::> BVType 1)))
-callSaddWithOverflow sym _mvar
-  (regValue -> x)
-  (regValue -> y) = liftIO $
-    do (ov, z) <- addSignedOF sym x y
-       ov' <- predToBV sym ov (knownNat @1)
-       return (Empty :> RV z :> RV ov')
-
-callUaddWithOverflow
-  :: (1 <= w, IsSymInterface sym)
-  => sym
-  -> GlobalVar Mem
-  -> RegEntry sym (BVType w)
-  -> RegEntry sym (BVType w)
-  -> OverrideSim p sym (LLVM arch) r args ret (RegValue sym (StructType (EmptyCtx ::> BVType w ::> BVType 1)))
-callUaddWithOverflow sym _mvar
-  (regValue -> x)
-  (regValue -> y) = liftIO $
-    do (ov, z) <- addUnsignedOF sym x y
-       ov' <- predToBV sym ov (knownNat @1)
-       return (Empty :> RV z :> RV ov')
-
-callUsubWithOverflow
-  :: (1 <= w, IsSymInterface sym)
-  => sym
-  -> GlobalVar Mem
-  -> RegEntry sym (BVType w)
-  -> RegEntry sym (BVType w)
-  -> OverrideSim p sym (LLVM arch) r args ret (RegValue sym (StructType (EmptyCtx ::> BVType w ::> BVType 1)))
-callUsubWithOverflow sym _mvar
-  (regValue -> x)
-  (regValue -> y) = liftIO $
-    do (ov, z) <- subUnsignedOF sym x y
-       ov' <- predToBV sym ov (knownNat @1)
-       return (Empty :> RV z :> RV ov')
-
-callSsubWithOverflow
-  :: (1 <= w, IsSymInterface sym)
-  => sym
-  -> GlobalVar Mem
-  -> RegEntry sym (BVType w)
-  -> RegEntry sym (BVType w)
-  -> OverrideSim p sym (LLVM arch) r args ret (RegValue sym (StructType (EmptyCtx ::> BVType w ::> BVType 1)))
-callSsubWithOverflow sym _mvar
-  (regValue -> x)
-  (regValue -> y) = liftIO $
-    do (ov, z) <- subSignedOF sym x y
-       ov' <- predToBV sym ov (knownNat @1)
-       return (Empty :> RV z :> RV ov')
-
-callSmulWithOverflow
-  :: (1 <= w, IsSymInterface sym)
-  => sym
-  -> GlobalVar Mem
-  -> RegEntry sym (BVType w)
-  -> RegEntry sym (BVType w)
-  -> OverrideSim p sym (LLVM arch) r args ret (RegValue sym (StructType (EmptyCtx ::> BVType w ::> BVType 1)))
-callSmulWithOverflow sym _mvar
-  (regValue -> x)
-  (regValue -> y) = liftIO $
-    do (ov, z) <- mulSignedOF sym x y
-       ov' <- predToBV sym ov (knownNat @1)
-       return (Empty :> RV z :> RV ov')
-
-callUmulWithOverflow
-  :: (1 <= w, IsSymInterface sym)
-  => sym
-  -> GlobalVar Mem
-  -> RegEntry sym (BVType w)
-  -> RegEntry sym (BVType w)
-  -> OverrideSim p sym (LLVM arch) r args ret (RegValue sym (StructType (EmptyCtx ::> BVType w ::> BVType 1)))
-callUmulWithOverflow sym _mvar
-  (regValue -> x)
-  (regValue -> y) = liftIO $
-    do (ov, z) <- mulUnsignedOF sym x y
-       ov' <- predToBV sym ov (knownNat @1)
-       return (Empty :> RV z :> RV ov')
-
-
-callCttz
-  :: (1 <= w, IsSymInterface sym)
-  => sym
-  -> GlobalVar Mem
-  -> RegEntry sym (BVType w)
-  -> RegEntry sym (BVType 1)
-  -> OverrideSim p sym (LLVM arch) r args ret (RegValue sym (BVType w))
-callCttz sym _mvar
-  (regValue -> val)
-  (regValue -> isZeroUndef) = liftIO $
-    do isNonzero <- bvIsNonzero sym val
-       zeroOK    <- notPred sym =<< bvIsNonzero sym isZeroUndef
-       p <- orPred sym isNonzero zeroOK
-       assert sym p (AssertFailureSimError "Cttz called with disallowed zero value")
-       bvCountTrailingZeros sym val
-
-callCtpop
-  :: (1 <= w, IsSymInterface sym)
-  => sym
-  -> GlobalVar Mem
-  -> RegEntry sym (BVType w)
-  -> OverrideSim p sym (LLVM arch) r args ret (RegValue sym (BVType w))
-callCtpop sym _mvar
-  (regValue -> val) = liftIO $ bvPopcount sym val
-
-callBitreverse
-  :: (1 <= w, IsSymInterface sym)
-  => sym
-  -> GlobalVar Mem
-  -> RegEntry sym (BVType w)
-  -> OverrideSim p sym (LLVM arch) r args ret (RegValue sym (BVType w))
-callBitreverse sym _mvar
-  (regValue -> val) = liftIO $ bvBitreverse sym val
-=======
   , Libcxx.register_cpp_override Libcxx.sentryBoolOverride
-  ]
->>>>>>> 56d0b060
+  ]