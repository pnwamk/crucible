--- conflicted
+++ resolved
@@ -604,32 +604,13 @@
   StorageType ->
   Alignment ->
   Mem sym ->
-<<<<<<< HEAD
-  IO (PartLLVMVal sym)
-readMem sym w l tp alignment m =
-  do sz <- bvLit sym w (bytesToInteger (typeEnd 0 tp))
-     p1 <- isAllocated sym w alignment l (Just sz) m
-     p2 <- isAligned sym w l alignment
-     p <- andPred sym p1 p2
-     val <- readMem' sym w (memEndianForm m) l tp alignment (memWrites m)
-     val' <- andPartVal sym p val
-     return val'
-
-andPartVal :: IsSymInterface sym => sym -> Pred sym -> PartLLVMVal sym -> IO (PartLLVMVal sym)
-andPartVal sym p val =
-  case val of
-    Unassigned -> return Unassigned
-    PE p' v    -> do p'' <- andPred sym p p'
-                     return (PE p'' v)
-=======
   IO (PartLLVMVal sym, Pred sym, Pred sym)
 readMem sym w l tp alignment m = do
   sz   <- bvLit sym w (bytesToInteger (typeEnd 0 tp))
-  p1   <- isAllocated sym w alignment l sz m
+  p1   <- isAllocated sym w alignment l (Just sz) m
   p2   <- isAligned sym w l alignment
   val  <- readMem' sym w (memEndianForm m) l tp alignment (memWrites m)
   return (val, p1, p2)
->>>>>>> d15281ec
 
 data CacheEntry sym w =
   CacheEntry !(StorageType) !(SymNat sym) !(SymBV sym w)
