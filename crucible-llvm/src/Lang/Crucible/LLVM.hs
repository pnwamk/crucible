{-# LANGUAGE EmptyCase #-}
{-# LANGUAGE LambdaCase #-}
-----------------------------------------------------------------------
-- |
-- Module           : Lang.Crucible.LLVM
-- Description      : LLVM interface for Crucible
-- Copyright        : (c) Galois, Inc 2015-2016
-- License          : BSD3
-- Maintainer       : rdockins@galois.com
-- Stability        : provisional
------------------------------------------------------------------------
module Lang.Crucible.LLVM
( registerModuleFn
, llvmGlobals
, register_llvm_overrides
, llvmExtensionImpl
)
where

import           Control.Lens
import qualified Text.LLVM.AST as L

import           Lang.Crucible.Analysis.Postdom
import           Lang.Crucible.CFG.Core
import           Lang.Crucible.FunctionHandle
import           Lang.Crucible.LLVM.Intrinsics
import           Lang.Crucible.LLVM.MemModel
import           Lang.Crucible.Simulator.ExecutionTree
import           Lang.Crucible.Simulator.GlobalState
import           Lang.Crucible.Simulator.OverrideSim


registerModuleFn
   :: (L.Symbol, AnyCFG LLVM)
   -> OverrideSim p sym LLVM rtp l a ()
registerModuleFn (_,AnyCFG cfg) = do
  let h = cfgHandle cfg
      s = UseCFG cfg (postdomInfo cfg)
  stateContext . functionBindings %= insertHandleMap h s


llvmGlobals
   :: LLVMContext wptr
   -> MemImpl sym
   -> SymGlobalState sym
llvmGlobals ctx mem = emptyGlobals & insertGlobal var mem
  where var = llvmMemVar $ memModelOps ctx

<<<<<<< HEAD
llvmExtensionImpl :: ExtensionImpl sym LLVM
llvmExtensionImpl =
  ExtensionImpl
  { extensionEval = \_ -> \case
=======
llvmExtensionImpl :: ExtensionImpl p sym LLVM
llvmExtensionImpl =
  ExtensionImpl
  { extensionEval = \_ -> \case
  , extensionExec = \case
>>>>>>> 323d7a0e
  }<|MERGE_RESOLUTION|>--- conflicted
+++ resolved
@@ -46,16 +46,9 @@
 llvmGlobals ctx mem = emptyGlobals & insertGlobal var mem
   where var = llvmMemVar $ memModelOps ctx
 
-<<<<<<< HEAD
-llvmExtensionImpl :: ExtensionImpl sym LLVM
-llvmExtensionImpl =
-  ExtensionImpl
-  { extensionEval = \_ -> \case
-=======
 llvmExtensionImpl :: ExtensionImpl p sym LLVM
 llvmExtensionImpl =
   ExtensionImpl
   { extensionEval = \_ -> \case
   , extensionExec = \case
->>>>>>> 323d7a0e
   }